--- conflicted
+++ resolved
@@ -26,11 +26,7 @@
 install:
     - yarn install --frozen-lockfile
     - yarn cy:verify
-<<<<<<< HEAD
-    - yarn build-webapp
-=======
     - REACT_APP_CYPRESS=true yarn build-webapp
->>>>>>> 192a1a9b
 script:
     - yarn wait-on http-get://localhost:8080
     - curl -F file=@project-monitoring-app.zip -X POST -u "$CYPRESS_DHIS2_AUTH" "http://localhost:8080/api/apps"
