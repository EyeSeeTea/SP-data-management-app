{
    "name": "project-monitoring-app",
    "description": "DHIS2 Project Monitoring App",
    "version": "0.2.0",
    "license": "GPL-3.0",
    "author": "EyeSeeTea team",
    "homepage": ".",
    "repository": {
        "type": "git",
        "url": "git+https://github.com/eyeseetea/project-monitoring-app.git"
    },
    "dependencies": {
        "@dhis2/app-runtime": "^2.0.4",
        "@dhis2/d2-i18n": "^1.0.6",
        "@dhis2/d2-i18n-extract": "^1.0.8",
        "@dhis2/d2-i18n-generate": "^1.1.1",
        "@dhis2/d2-ui-core": "^6.5.3",
        "@dhis2/d2-ui-forms": "^6.5.3",
        "@dhis2/ui-core": "^4.8.0",
        "@dhis2/ui-widgets": "^2.0.8",
        "@material-ui/core": "^4.9.2",
        "@material-ui/icons": "^4.9.1",
        "@material-ui/styles": "^4.9.0",
        "async-promise-pool": "^1.0.2",
        "axios": "^0.19.2",
        "classnames": "^2.2.6",
        "d2": "^31.8.1",
<<<<<<< HEAD
        "d2-api": "0.2.4-beta.3",
=======
        "d2-api": "1.0.0-beta.5",
>>>>>>> 4932c848
        "d2-manifest": "^1.0.0",
        "d2-ui-components": "1.4.2",
        "exceljs": "^3.5.0",
        "font-awesome": "^4.7.0",
        "lodash": "^4.17.15",
        "md5": "^2.2.1",
        "postcss-rtl": "^1.3.2",
        "prop-types": "^15",
        "query-string": "^4.3.4",
        "react": "^16.12.0",
        "react-dom": "^16.12.0",
        "react-router-dom": "^5.1.2",
        "react-scripts": "^3.4.0",
        "striptags": "^3.1.1",
        "styled-jsx": "^3.2.4"
    },
    "scripts": {
        "prestart": "yarn localize && d2-manifest package.json manifest.webapp",
        "start": "react-scripts start",
        "prebuild": "yarn localize && yarn test",
        "build-react": "node --max_old_space_size=8192 node_modules/.bin/react-scripts build",
        "build": "rm -rf build/ && d2-manifest package.json manifest.webapp && yarn build-react && yarn run manifest && cp -r i18n icon.png build",
        "build-webapp": "yarn build && rm -f $npm_package_name.zip && cd build && zip -r ../$npm_package_name.zip *",
        "test": "jest",
        "lint": "eslint src cypress --ext .js,.jsx,.ts,.tsx",
        "eject": "react-scripts eject",
        "prettify": "prettier \"{src,config,cypress}/**/*.{js,jsx,json,css,ts,tsx}\" --write",
        "extract-pot": "d2-i18n-extract -p src/ -o i18n/",
        "localize": "yarn update-po && d2-i18n-generate -n project-monitoring-app -p ./i18n/ -o ./src/locales/",
        "update-po": "yarn extract-pot && find i18n -name '*.po' | while read pofile; do msgmerge --backup=off -U $pofile i18n/en.pot; done",
        "manifest": "d2-manifest package.json build/manifest.webapp",
        "cy:verify": "cypress verify",
        "cy:e2e:open": "CYPRESS_E2E=true cypress open",
        "cy:e2e:run": "CYPRESS_E2E=true cypress run",
        "ts": "ts-node -O '{\"module\":\"commonjs\"}'",
        "generate-test-fixtures": "yarn run ts src/models/Config.ts"
    },
    "husky": {
        "hooks": {
            "pre-push": "yarn localize && yarn prettify && yarn lint && yarn jest"
        }
    },
    "devDependencies": {
        "@babel/core": "^7.8.4",
        "@babel/preset-typescript": "^7.8.3",
        "@types/axios-mock-adapter": "^1.10.0",
        "@types/classnames": "^2.2.9",
        "@types/cryptr": "^4.0.0",
        "@types/file-saver": "^2.0.1",
        "@types/jest": "^25.1.2",
        "@types/lodash": "^4.14.149",
        "@types/md5": "^2.1.33",
        "@types/node": "^13.7.0",
        "@types/react": "^16.9.19",
        "@types/react-dom": "^16.9.5",
        "@types/react-router-dom": "^5.1.3",
        "@types/striptags": "^3.1.1",
        "@typescript-eslint/eslint-plugin": "^2.19.0",
        "@typescript-eslint/parser": "^2.0.0",
        "axios-mock-adapter": "^1.17.0",
        "babel-core": "^6.26.3",
        "babel-eslint": "^10.0.3",
        "cypress": "^4.2.0",
        "cypress-xpath": "^1.4.0",
        "enzyme": "^3.11.0",
        "enzyme-adapter-react-16": "^1.15.2",
        "enzyme-to-json": "^3.4.4",
        "eslint": "^6.8.0",
        "eslint-config-prettier": "^6.10.0",
        "eslint-config-react-app": "^5.2.0",
        "eslint-plugin-cypress": "^2.9.0",
        "eslint-plugin-flowtype": "^3.13.0",
        "eslint-plugin-import": "^2.20.1",
        "eslint-plugin-jsx-a11y": "^6.2.3",
        "eslint-plugin-prettier": "^3.1.2",
        "eslint-plugin-react": "^7.18.3",
        "eslint-plugin-react-hooks": "^1.7.0",
        "husky": "^4.2.2",
        "jest": "25.1.0",
        "prettier": "^1.19.1",
        "ts-jest": "^25.2.0",
        "typescript": "^3.7.5",
        "wait-on": "^4.0.0"
    },
    "manifest.webapp": {
        "name": "Project Monitoring App",
        "description": "DHIS2 Project Monitoring App",
        "icons": {
            "48": "icon.png"
        },
        "developer": {
            "url": "https://www.eyeseetea.com/",
            "name": "EyeSeeTea team"
        },
        "activities": {
            "dhis": {
                "href": "*"
            }
        }
    }
}<|MERGE_RESOLUTION|>--- conflicted
+++ resolved
@@ -25,11 +25,7 @@
         "axios": "^0.19.2",
         "classnames": "^2.2.6",
         "d2": "^31.8.1",
-<<<<<<< HEAD
-        "d2-api": "0.2.4-beta.3",
-=======
-        "d2-api": "1.0.0-beta.5",
->>>>>>> 4932c848
+        "d2-api": "1.0.0-beta.7",
         "d2-manifest": "^1.0.0",
         "d2-ui-components": "1.4.2",
         "exceljs": "^3.5.0",
