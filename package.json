{
    "name": "project-monitoring-app",
    "description": "DHIS2 Project Monitoring App",
    "version": "0.2.0",
    "license": "GPL-3.0",
    "author": "EyeSeeTea team",
    "homepage": ".",
    "repository": {
        "type": "git",
        "url": "git+https://github.com/eyeseetea/project-monitoring-app.git"
    },
    "dependencies": {
        "@dhis2/app-runtime": "^2.0.4",
        "@dhis2/d2-i18n": "^1.0.6",
        "@dhis2/d2-i18n-extract": "^1.0.8",
        "@dhis2/d2-i18n-generate": "^1.1.1",
        "@dhis2/d2-ui-core": "^6.5.3",
        "@dhis2/d2-ui-forms": "^6.5.3",
        "@dhis2/ui-core": "^4.8.0",
        "@dhis2/ui-widgets": "^2.0.8",
        "@material-ui/core": "^4.9.2",
        "@material-ui/icons": "^4.9.1",
        "@material-ui/styles": "^4.9.0",
        "async-promise-pool": "^1.0.2",
        "axios": "^0.19.2",
        "classnames": "^2.2.6",
        "d2": "^31.8.1",
<<<<<<< HEAD
        "d2-api": "0.2.4-beta.2",
=======
        "d2-api": "1.0.0-beta.2",
>>>>>>> d14ced1c
        "d2-manifest": "^1.0.0",
        "d2-ui-components": "1.3.0-beta.3",
        "exceljs": "^3.5.0",
        "font-awesome": "^4.7.0",
        "lodash": "^4.17.15",
        "md5": "^2.2.1",
        "postcss-rtl": "^1.3.2",
        "prop-types": "^15",
        "react": "^16.12.0",
        "react-dom": "^16.12.0",
        "react-router-dom": "^5.1.2",
        "react-scripts": "^3.4.0",
        "styled-jsx": "^3.2.4"
    },
    "scripts": {
        "prestart": "yarn localize && d2-manifest package.json manifest.webapp",
        "start": "react-scripts start",
        "prebuild": "yarn localize && yarn test",
        "build-react": "node --max_old_space_size=8192 node_modules/.bin/react-scripts build",
        "build": "rm -rf build/ && d2-manifest package.json manifest.webapp && yarn build-react && yarn run manifest && cp -r i18n icon.png build",
        "build-webapp": "yarn build && rm -f $npm_package_name.zip && cd build && zip -r ../$npm_package_name.zip *",
        "test": "jest",
        "lint": "eslint src cypress --ext .js,.jsx,.ts,.tsx",
        "eject": "react-scripts eject",
        "prettify": "prettier \"{src,config,cypress}/**/*.{js,jsx,json,css,ts,tsx}\" --write",
        "extract-pot": "d2-i18n-extract -p src/ -o i18n/",
        "localize": "yarn update-po && d2-i18n-generate -n project-monitoring-app -p ./i18n/ -o ./src/locales/",
        "update-po": "yarn extract-pot && find i18n -name '*.po' | while read pofile; do msgmerge --backup=off -U $pofile i18n/en.pot; done",
        "manifest": "d2-manifest package.json build/manifest.webapp",
        "cy:verify": "cypress verify",
        "cy:e2e:open": "CYPRESS_E2E=true cypress open",
        "cy:e2e:run": "CYPRESS_E2E=true cypress run",
        "ts": "ts-node -O '{\"module\":\"commonjs\"}'",
        "generate-test-fixtures": "yarn run ts src/models/Config.ts"
    },
    "husky": {
        "hooks": {
            "pre-push": "yarn localize && yarn prettify && yarn lint && yarn jest"
        }
    },
    "devDependencies": {
        "@babel/core": "^7.8.4",
        "@babel/preset-typescript": "^7.8.3",
        "@types/axios-mock-adapter": "^1.10.0",
        "@types/classnames": "^2.2.9",
        "@types/cryptr": "^4.0.0",
        "@types/file-saver": "^2.0.1",
        "@types/jest": "^25.1.2",
        "@types/lodash": "^4.14.149",
        "@types/md5": "^2.1.33",
        "@types/node": "^13.7.0",
        "@types/react": "^16.9.19",
        "@types/react-dom": "^16.9.5",
        "@types/react-router-dom": "^5.1.3",
        "@typescript-eslint/eslint-plugin": "^2.19.0",
        "@typescript-eslint/parser": "^2.0.0",
        "axios-mock-adapter": "^1.17.0",
        "babel-core": "^6.26.3",
        "babel-eslint": "^10.0.3",
        "cypress": "^4.2.0",
        "cypress-xpath": "^1.4.0",
        "enzyme": "^3.11.0",
        "enzyme-adapter-react-16": "^1.15.2",
        "enzyme-to-json": "^3.4.4",
        "eslint": "^6.8.0",
        "eslint-config-prettier": "^6.10.0",
        "eslint-config-react-app": "^5.2.0",
        "eslint-plugin-cypress": "^2.9.0",
        "eslint-plugin-flowtype": "^3.13.0",
        "eslint-plugin-import": "^2.20.1",
        "eslint-plugin-jsx-a11y": "^6.2.3",
        "eslint-plugin-prettier": "^3.1.2",
        "eslint-plugin-react": "^7.18.3",
        "eslint-plugin-react-hooks": "^1.7.0",
        "husky": "^4.2.2",
        "jest": "25.1.0",
        "prettier": "^1.19.1",
        "ts-jest": "^25.2.0",
        "typescript": "^3.7.5",
        "wait-on": "^4.0.0"
    },
    "manifest.webapp": {
        "name": "Project Monitoring App",
        "description": "DHIS2 Project Monitoring App",
        "icons": {
            "48": "icon.png"
        },
        "developer": {
            "url": "https://www.eyeseetea.com/",
            "name": "EyeSeeTea team"
        },
        "activities": {
            "dhis": {
                "href": "*"
            }
        }
    }
}<|MERGE_RESOLUTION|>--- conflicted
+++ resolved
@@ -25,11 +25,7 @@
         "axios": "^0.19.2",
         "classnames": "^2.2.6",
         "d2": "^31.8.1",
-<<<<<<< HEAD
-        "d2-api": "0.2.4-beta.2",
-=======
-        "d2-api": "1.0.0-beta.2",
->>>>>>> d14ced1c
+        "d2-api": "1.0.0-beta.4",
         "d2-manifest": "^1.0.0",
         "d2-ui-components": "1.3.0-beta.3",
         "exceljs": "^3.5.0",
