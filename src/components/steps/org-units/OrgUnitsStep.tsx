--- conflicted
+++ resolved
@@ -10,13 +10,8 @@
         const newProject = project.set("parentOrgUnit", _.last(orgUnits));
         onChange(newProject);
     };
-<<<<<<< HEAD
-    const selectedPaths = project.organisationUnit ? [project.organisationUnit.path] : [];
-=======
 
-    const selectableLevels = [2];
     const selectedPaths = project.parentOrgUnit ? [project.parentOrgUnit.path] : [];
->>>>>>> a330a137
 
     return <UserOrgUnits onChange={setOrgUnits} selected={selectedPaths} selectableLevels={[2]} />;
 };
