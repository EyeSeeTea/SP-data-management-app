--- conflicted
+++ resolved
@@ -34,7 +34,6 @@
     const classes = useStyles();
 
     async function save() {
-<<<<<<< HEAD
         try {
             const { payload, response, project: projectSaved } = await project.save();
             if (response && response.status === "OK") {
@@ -46,15 +45,6 @@
             }
         } catch (err) {
             snackbar.error(err.message || err.toString());
-=======
-        const { payload, response, project: projectSaved } = await project.save();
-        if (response && response.status === "OK") {
-            history.push(generateUrl("projects"));
-            if (isDev) saveDataValues(api, projectSaved);
-            snackbar.success(i18n.t("Project created:" + " " + projectSaved.name));
-        } else {
-            setErrorMessage(JSON.stringify({ response, payload }, null, 2));
->>>>>>> 36de4f61
         }
     }
 
