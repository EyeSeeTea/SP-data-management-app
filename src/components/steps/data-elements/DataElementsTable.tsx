import React, { useState, useEffect, useMemo, ReactNode } from "react";
import { ObjectsTable, TablePagination, TableColumn } from "d2-ui-components";
import { useSnackbar } from "d2-ui-components";
import _ from "lodash";
import DataElementsFilters, { Filter } from "./DataElementsFilters";
import i18n from "../../../locales";
import DataElementsSet, { SelectionUpdate, DataElement } from "../../../models/dataElementsSet";
import Project from "../../../models/Project";
import { useAppContext } from "../../../contexts/api-context";

type Field = "selection" | "MER";

export interface DataElementsTableProps {
    dataElementsSet: DataElementsSet;
    sectorId?: string;
    project: Project;
    onChange: (project: Project) => void;
    field: Field;
}

const DataElementsTable: React.FC<DataElementsTableProps> = props => {
    const { project, dataElementsSet, sectorId, onChange, field } = props;
    const { isDev } = useAppContext();
    const snackbar = useSnackbar();
    const [filter, setFilter] = useState<Filter>({});
    if (!sectorId) return null;

    useEffect(() => setFilter({}), [sectorId]);

    const columns: TableColumn<DataElement>[] = [
        {
            name: "name" as const,
            text: i18n.t("Name"),
            sortable: true,
            getValue: (dataElement: DataElement, _defaultValue: ReactNode) =>
                getName(field, dataElement),
        },
        { name: "code" as const, text: i18n.t("Code"), sortable: true },
        { name: "indicatorType" as const, text: i18n.t("Indicator Type"), sortable: true },
        { name: "peopleOrBenefit" as const, text: i18n.t("People / Benefit"), sortable: true },
        { name: "series" as const, text: i18n.t("Series"), sortable: true },
        ...(isDev ? [{ name: "pairedDataElementCode" as const, text: i18n.t("Paired DE") }] : []),
    ];

    const baseFilter =
        field === "selection"
            ? filter
            : {
                  ...filter,
                  includePaired: true,
                  onlySelected: true,
                  onlyMERSelected: filter.onlySelected,
              };
    const fullFilter = { ...baseFilter, sectorId };

    const dataElements = useMemo(() => dataElementsSet.get(fullFilter), [
        {}, // PENDING: Remove when fixed problem with d2-ui-components updating rows in-place
        dataElementsSet,
        sectorId,
        field,
        filter,
    ]);

    const filterOptions = useMemo(
        () => ({
            series: _.sortBy(
                _.uniq(dataElementsSet.get({ ...baseFilter, sectorId }).map(de => de.series))
            ),
        }),
        [dataElementsSet, sectorId]
    );

    const pagination: TablePagination = {
<<<<<<< HEAD
        pageSize: 20,
        page: 1,
        total: dataElements.length,
        pageSizeOptions: [10, 20, 50],
=======
        pageSize: 25,
        page: 1,
        total: dataElements.length,
        pageSizeOptions: [10, 25],
>>>>>>> 99ab6307
    };

    const componentKey = _(fullFilter)
        .map((value, key) => `${key}=${value || ""}`)
        .join("-");

    const selection = useMemo(() => {
        const getOpts = field === "selection" ? { onlySelected: true } : { onlyMERSelected: true };
        return dataElementsSet.get({ ...getOpts, sectorId }).map(de => de.id);
    }, [dataElementsSet, sectorId]);

    const searchBoxColumns =
        field === "selection"
            ? [
                  "name" as const,
                  "code" as const,
                  "pairedDataElementName" as const,
                  "pairedDataElementCode" as const,
              ]
            : ["name" as const, "code" as const];

    return (
        <ObjectsTable<DataElement>
            selection={selection}
            rows={dataElements}
            forceSelectionColumn={true}
            initialState={{ pagination }}
            columns={columns}
            searchBoxLabel={i18n.t("Search by name / code")}
            onChange={state =>
                onSelectionChange(sectorId, field, project, onChange, snackbar, state.selection)
            }
            searchBoxColumns={searchBoxColumns}
            key={componentKey}
            filterComponents={
                <DataElementsFilters
                    key="filters"
                    filter={filter}
                    filterOptions={filterOptions}
                    onChange={setFilter}
                />
            }
        />
    );
};

function getName(field: Field, dataElement: DataElement) {
    return (
        <React.Fragment>
            <span title={dataElement.description}>{dataElement.name}</span>
            {dataElement.pairedDataElement && field === "selection" && (
                <React.Fragment>
                    <br />
                    <span title={dataElement.pairedDataElement.description}>
                        {dataElement.pairedDataElement.name}
                    </span>
                </React.Fragment>
            )}
        </React.Fragment>
    );
}

function getRelatedMessage(dataElements: DataElement[], action: string): string | null {
    return dataElements.length === 0
        ? null
        : [
              i18n.t("Those related data elements have been automatically {{action}}:", { action }),
              "",
              ...dataElements.map(de => `${de.name} (${de.indicatorType})`),
          ].join("\n");
}

function showRelatedMessage(snackbar: any, selectionUpdate: SelectionUpdate): void {
    const msg = _.compact([
        getRelatedMessage(selectionUpdate.selected, i18n.t("selected")),
        getRelatedMessage(selectionUpdate.unselected, i18n.t("unselected")),
    ]).join("\n\n");

    if (msg) snackbar.info(msg);
}

function onSelectionChange(
    sectorId: string,
    field: Field,
    project: Project,
    onChange: (project: Project) => void,
    snackbar: any,
    dataElementIds: string[]
): void {
    if (field === "selection") {
        const { related, project: projectUpdated } = project.updateDataElementsSelectionForSector(
            dataElementIds,
            sectorId
        );

        showRelatedMessage(snackbar, related);
        onChange(projectUpdated);
    } else {
        const projectUpdated = project.updateDataElementsMERSelectionForSector(
            dataElementIds,
            sectorId
        );
        onChange(projectUpdated);
    }
}

export default DataElementsTable;<|MERGE_RESOLUTION|>--- conflicted
+++ resolved
@@ -71,17 +71,10 @@
     );
 
     const pagination: TablePagination = {
-<<<<<<< HEAD
         pageSize: 20,
         page: 1,
         total: dataElements.length,
         pageSizeOptions: [10, 20, 50],
-=======
-        pageSize: 25,
-        page: 1,
-        total: dataElements.length,
-        pageSizeOptions: [10, 25],
->>>>>>> 99ab6307
     };
 
     const componentKey = _(fullFilter)
