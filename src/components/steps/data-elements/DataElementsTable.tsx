--- conflicted
+++ resolved
@@ -90,21 +90,11 @@
     const snackbar = useSnackbar();
     const [filter, setFilter] = useState<Filter>({});
 
-<<<<<<< HEAD
     const fullFilter = { onlySelected, ...filter, sectorId };
 
     const dataElements = useMemo(() => {
         return dataElementsSet.get(fullFilter);
     }, [dataElementsSet, fullFilter]);
-=======
-    useEffect(() => setFilter({}), [sectorId]);
-
-    const resetKey = { onlySelected, ...filter, sectorId };
-
-    const dataElements = useMemo(() => {
-        return dataElementsSet.get({ onlySelected, ...filter, sectorId });
-    }, [dataElementsSet, onlySelected, filter, sectorId]);
->>>>>>> 96be724d
 
     const filterOptions = useMemo(() => {
         const dataElements = dataElementsSet.get({ ...filter, sectorId });
@@ -219,7 +209,7 @@
             searchBoxLabel={i18n.t("Search by name / code")}
             onChange={onChange}
             searchBoxColumns={searchBoxColumns}
-            resetKey={JSON.stringify(resetKey)}
+            resetKey={JSON.stringify(fullFilter)}
             filterComponents={filterComponents}
             actions={actions}
             paginationOptions={paginationOptions}
