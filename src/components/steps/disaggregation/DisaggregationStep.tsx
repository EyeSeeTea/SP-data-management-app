import React from "react";
import { StepProps } from "../../../pages/project-wizard/ProjectWizard";
import DataElementsTable, { FieldName } from "../data-elements/DataElementsTable";
import { Id } from "../../../types/d2-api";
import { FilterKey } from "../data-elements/DataElementsFilters";
import { DataElement } from "../../../models/dataElementsSet";
import i18n from "../../../locales";
import Dropdown, { DropdownProps } from "../../dropdown/Dropdown";
import LocalHospitalIcon from "@material-ui/icons/LocalHospital";
import NotInterestedIcon from "@material-ui/icons/NotInterested";
import Project from "../../../models/Project";
import { renderJoin } from "../../../utils/react";
import { useSectionsSidebar } from "../../sections-sidebar/sections-sidebar-hooks";
import SectionsSidebar from "../../sections-sidebar/SectionsSidebar";
import { useSnackbar } from "d2-ui-components";
import { showSelectionMessage } from "../data-elements/table-utils";

const DisaggregationStep: React.FC<StepProps> = ({ project, onChange }) => {
    const snackbar = useSnackbar();
    const { items: sectorItems, sectorId, setSector } = useSectionsSidebar(project);
    const dataElementsSet = project.dataElementsSelection;

    const disaggregationItems = React.useMemo(() => {
        return [
            { value: "false", text: i18n.t("No") },
            { value: "true", text: i18n.t("Yes") },
        ];
    }, []);

    const setValues = React.useCallback(
        (dataElementIds: Id[], isSet: boolean) => {
<<<<<<< HEAD
            const related = dataElementsSet.getRelated(sectorId, dataElementIds, {
                includeSource: true,
            });
            const newDisaggregation = project.disaggregation.setCovid19(getIds(related), isSet);
            const newProject = project.setObj({ disaggregation: newDisaggregation });
=======
            const options = { dataElementsSet, sectorId, dataElementIds, isSet };
            const { selectionInfo, project: newProject } = project.setCovid19(options);
            showSelectionMessage(snackbar, selectionInfo);
>>>>>>> 5bcc7f80
            onChange(newProject);
        },
        [onChange, project, sectorId, dataElementsSet]
    );

    const customColumns = React.useMemo(() => {
        return [
            {
                name: "categoryCombo" as const,
                text: i18n.t("Disaggregation"),
                sortable: true,
                getValue: function getValue(dataElement: DataElement) {
                    const values = [dataElement, ...dataElement.pairedDataElements].map(de => (
                        <div key={dataElement.id} style={{ width: 150 }}>
                            {de.categoryCombo.displayName}
                        </div>
                    ));
                    const key = dataElement.categoryCombo.id;
                    return <React.Fragment key={key}>{renderJoin(values, <></>)}</React.Fragment>;
                },
            },
            {
                name: "isCovid19" as const,
                text: i18n.t("COVID-19"),
                sortable: true,
                getValue: function getValue(dataElement: DataElement) {
                    return (
                        <Covid19Column
                            key={dataElement.categoryCombo.id + "-" + dataElement.id}
                            project={project}
                            dataElement={dataElement}
                            items={disaggregationItems}
                            onChange={setValues}
                        />
                    );
                },
            },
        ];
    }, [Covid19Column, project, sectorId]);

    const actions = React.useMemo(() => {
        return [
            {
                name: "set-covid19",
                icon: <LocalHospitalIcon />,
                text: i18n.t("Add COVID-19 disaggregation"),
                multiple: true,
                onClick: (ids: Id[]) => setValues(ids, true),
                primary: false,
            },
            {
                name: "unset-covid19",
                icon: <NotInterestedIcon />,
                text: i18n.t("Remove COVID-19 disaggregation"),
                multiple: true,
                primary: false,
                onClick: (ids: Id[]) => setValues(ids, false),
            },
        ];
    }, [Covid19Column, setValues]);

    return (
        <SectionsSidebar items={sectorItems} sectorId={sectorId} setSector={setSector}>
            <DataElementsTable
                dataElementsSet={dataElementsSet}
                sectorId={sectorId}
                onlySelected={true}
                showGuidance={false}
                columns={initialColumns}
                visibleFilters={visibleFilters}
                customColumns={customColumns}
                actions={actions}
            />
        </SectionsSidebar>
    );
};

const Covid19Column: React.FC<{
    project: Project;
    dataElement: DataElement;
    items: DropdownProps["items"];
    onChange(dataElementId: Id[], newValue: boolean): void;
}> = props => {
    const { project, dataElement, items, onChange } = props;
    const setValue = React.useCallback(
        (newValue: string | undefined) => {
            onChange([dataElement.id], newValue === "true");
        },
        [onChange, dataElement.id]
    );

    const value = project.disaggregation.isCovid19(dataElement.id);

    return (
        <Dropdown
            onChange={setValue}
            items={items}
            value={value.toString()}
            hideEmpty={true}
            id={`covid19-selector-${dataElement.code}`}
        />
    );
};

const initialColumns: FieldName[] = ["name", "code", "indicatorType", "peopleOrBenefit", "series"];
const visibleFilters: FilterKey[] = ["indicatorType"];

export default React.memo(DisaggregationStep);<|MERGE_RESOLUTION|>--- conflicted
+++ resolved
@@ -29,17 +29,9 @@
 
     const setValues = React.useCallback(
         (dataElementIds: Id[], isSet: boolean) => {
-<<<<<<< HEAD
-            const related = dataElementsSet.getRelated(sectorId, dataElementIds, {
-                includeSource: true,
-            });
-            const newDisaggregation = project.disaggregation.setCovid19(getIds(related), isSet);
-            const newProject = project.setObj({ disaggregation: newDisaggregation });
-=======
             const options = { dataElementsSet, sectorId, dataElementIds, isSet };
             const { selectionInfo, project: newProject } = project.setCovid19(options);
             showSelectionMessage(snackbar, selectionInfo);
->>>>>>> 5bcc7f80
             onChange(newProject);
         },
         [onChange, project, sectorId, dataElementsSet]
