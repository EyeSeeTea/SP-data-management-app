--- conflicted
+++ resolved
@@ -45,7 +45,6 @@
                     }),
                 ],
             }),
-<<<<<<< HEAD
             getTextField(
                 "subsequentLettering",
                 i18n.t("Subsequent Lettering"),
@@ -55,17 +54,6 @@
                 }
             ),
             getTextField("speedKey", i18n.t("Speed Key"), project.speedKey, {
-=======
-            getTextField("subsequentLettering", project.subsequentLettering, {
-                validators: [
-                    validators.length({
-                        min: Project.lengths.subsequentLettering,
-                        max: Project.lengths.subsequentLettering,
-                    }),
-                ],
-            }),
-            getTextField("speedKey", project.speedKey, {
->>>>>>> c5bf72b0
                 validators: [
                     validators.length({
                         max: Project.lengths.speedKey,
