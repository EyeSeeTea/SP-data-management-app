import React from "react";
import _ from "lodash";
import { Moment } from "moment";
import { Card, CardContent } from "@material-ui/core";
import { DatePicker } from "d2-ui-components";

import i18n from "../../../locales";
import { StepProps } from "../../../pages/project-wizard/ProjectWizard";
import Project from "../../../models/Project";
import Funders from "./Funders";

/* eslint-disable @typescript-eslint/no-var-requires */
const { TextField } = require("@dhis2/d2-ui-core");
const { FormBuilder, Validators } = require("@dhis2/d2-ui-forms");

type StringField = "name" | "description" | "awardNumber" | "subsequentLettering" | "speedKey";

type DateField = "startDate" | "endDate";

type ProjectData = Pick<Project, StringField | DateField /* | NumberField */>;

class GeneralInfoStep extends React.Component<StepProps> {
    onUpdateField = <K extends keyof ProjectData>(fieldName: K, newValue: ProjectData[K]) => {
        const { project, onChange } = this.props;
        const newProject = project.set(fieldName, newValue as Project[K]);
        onChange(newProject);
    };

    render() {
        const { project } = this.props;
        const fields = [
            getTextField("name", i18n.t(`Name ${isCompulsory("name")}`), project.name, {
                validators: [validators.presence],
            }),
            getTextField(
                "description",
                i18n.t(`Description ${isCompulsory("description")}`),
                project.description,
                {
                    props: { multiLine: true },
                }
            ),
            getTextField(
                "awardNumber",
                i18n.t(`Award Number ${isCompulsory("awardNumber")}`),
                project.awardNumber,
                {
                    props: { type: "number" },
                    validators: [
                        validators.length({
                            min: Project.lengths.awardNumber,
                            max: Project.lengths.awardNumber,
                        }),
                    ],
                }
            ),
            getTextField(
                "subsequentLettering",
                i18n.t(`Subsequent Lettering ${isCompulsory("subsequentLettering")}`),
                project.subsequentLettering,
                {
                    validators: [
                        validators.length({
                            min: Project.lengths.subsequentLettering,
                            max: Project.lengths.subsequentLettering,
                        }),
                    ],
                }
            ),
            getTextField(
                "speedKey",
                i18n.t(`Speed Key ${isCompulsory("speedKey")}`),
                project.speedKey,
                {
                    validators: [
                        validators.length({
                            max: Project.lengths.speedKey,
                        }),
                    ],
                }
            ),
            getDateField(
                "startDate",
                i18n.t(`Start Date ${isCompulsory("startDate")}`),
                project.startDate,
                {
                    onUpdateField: this.onUpdateField,
                }
            ),
            getDateField(
                "endDate",
                i18n.t(`End Date ${isCompulsory("endDate")}`),
                project.endDate,
                {
                    onUpdateField: this.onUpdateField,
                }
            ),
        ];

        return (
            <Card>
                <CardContent>
                    <FormBuilder fields={fields} onUpdateField={this.onUpdateField} />
                    <Funders project={project} onChange={this.props.onChange} />
                </CardContent>
            </Card>
        );
    }
}

type Validator<T> = { message: string; validator: (value: T) => boolean };

const isCompulsory = (field: string) => {
    const compulsoryFields = ["name", "awardNumber", "subsequentLettering", "startDate", "endDate"];
    if (compulsoryFields.includes(field)) {
        return "(*)";
<<<<<<< HEAD
=======
    } else {
        return "";
>>>>>>> a8d14411
    }
};

const validators = {
    presence: {
        message: i18n.t("Field cannot be blank"),
        validator: Validators.isRequired,
    },
    length: ({ min, max }: { min?: number; max?: number }) => ({
        message:
            i18n.t("Field length is invalid") +
            ": " +
            _.compact([min && `min=${min}`, max && `max=${max}`]).join(", "),
        validator: (s: string) =>
            (min === undefined || s.length >= min) && (max == undefined || s.length <= max),
    }),
};

function getTextField(
    name: StringField,
    humanName: string,
    value: string,
    { validators, props }: { validators?: Validator<string>[]; props?: _.Dictionary<any> } = {}
) {
    return {
        name,
        value,
        component: TextField,
        props: {
            floatingLabelText: humanName,
            style: { width: "33%" },
            changeEvent: "onBlur",
            "data-field": name,
            ...(props || {}),
        },
        validators: validators || [],
    };
}

function getDateField(
    name: DateField,
    humanName: string,
    value: Moment | undefined,
    {
        onUpdateField,
        props,
    }: {
        onUpdateField: (name: DateField, value: Moment) => void;
        props?: Partial<DatePicker["props"]>;
    }
) {
    return {
        name,
        value,
        component: DatePicker,
        props: {
            label: humanName,
            value: value ? value.toDate() : null,
            onChange: (value: Moment) => onUpdateField(name, value),
            ...(props || {}),
        },
    };
}

export default GeneralInfoStep;<|MERGE_RESOLUTION|>--- conflicted
+++ resolved
@@ -114,11 +114,8 @@
     const compulsoryFields = ["name", "awardNumber", "subsequentLettering", "startDate", "endDate"];
     if (compulsoryFields.includes(field)) {
         return "(*)";
-<<<<<<< HEAD
-=======
     } else {
         return "";
->>>>>>> a8d14411
     }
 };
 
