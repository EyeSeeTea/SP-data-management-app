--- conflicted
+++ resolved
@@ -56,7 +56,6 @@
     );
 };
 
-<<<<<<< HEAD
 const defaultTitleStyle = { fontSize: "1.1em", color: "grey" };
 
 const Title: React.FC<{ style?: CSSProperties }> = ({ style, children }) => {
@@ -64,7 +63,4 @@
     return <div style={finalStyle}>{children}</div>;
 };
 
-export default Funders;
-=======
-export default React.memo(Funders);
->>>>>>> e7d22d3a
+export default React.memo(Funders);