import { Config } from "./Config";
import moment, { Moment } from "moment";

/*
Project model.

* Get an existing project:

    const existingProject = await Project.get(d2Api, "gr7Fzf5l9F2");

* Create a new project, set fields and validate:

    const project = Project.create(d2Api);
    const projectWithNameAndDescription = project
        .set("name", "Project Name")
        .set("description", "Some description")

    projectWithNameAndDescription.name
    # "Project Name"

    # Also:

    const projectWithNameAndDescription = project.setObj({
        name: "Project Name",
        description: "Some description",
    });

    const errors = await projectWithNameAndDescription.validate(["name", "description"])
    # {name: [], description: []}

    const errors = await projectWithNameAndDescription.validate()
    # {
        "name": [],
        "startDate": [
            "Start Date cannot be blank"
        ],
        ...
      }


* Get paginated list of projects:

    const { objects, pager } = await Project.getList(
        api,
        config,
        { search: "abc", createdByCurrentUser: true },
        { page: 2, pageSize: 10, sorting: ["displayName", "desc"] }
    )
*/

import _ from "lodash";
import { D2Api, SelectedPick, Id, D2OrganisationUnitSchema, Ref } from "d2-api";
import { Pagination } from "./../types/ObjectsList";
import { Pager } from "d2-api/api/models";
import i18n from "../locales";
import DataElementsSet, { SelectionUpdate } from "./dataElementsSet";
import ProjectDb from "./ProjectDb";
<<<<<<< HEAD
=======
import { Maybe } from "../types/utils";
import { toISOString } from "../utils/date";
>>>>>>> 8f8f1a02

export interface ProjectData {
    name: string;
    description: string;
    awardNumber: string;
    subsequentLettering: string;
    speedKey: string;
    startDate?: Moment;
    endDate?: Moment;
    sectors: Sector[];
    funders: Funder[];
    locations: Location[];
    organisationUnit: OrganisationUnit | undefined;
    dataElements: DataElementsSet;
}

interface NamedObject {
    id: Id;
    displayName: string;
}

export type Sector = NamedObject;
export type Funder = NamedObject;
export type Location = NamedObject;

export interface Relations {
    name: string;
    organisationUnit: NamedObject;
    dashboard: Maybe<Ref>;
    dataSets: { actual: Maybe<DataSetWithPeriods>; target: Maybe<DataSetWithPeriods> };
}

interface DataInputPeriod {
    period: { id: string };
    openingDate: string;
    closingDate: string;
}

export interface DataSetWithPeriods {
    id: string;
    code: string;
    dataInputPeriods: DataInputPeriod[];
}

// TODO: Add also displayName
interface OrganisationUnit {
    path: string;
}

const monthFormat = "YYYYMM";

const defaultProjectData = {
    name: "",
    description: "",
    awardNumber: "",
    subsequentLettering: "",
    speedKey: "",
    startDate: undefined,
    endDate: undefined,
    lastUpdatedBy: {},
    sectors: [],
    funders: [],
    locations: [],
    organisationUnit: undefined,
};

const yes = true as const;

const orgUnitFields = {
    id: yes,
    user: { id: yes, displayName: yes },
    displayName: yes,
    displayDescription: yes,
    href: yes,
    publicAccess: yes,
    created: yes,
    lastUpdated: yes,
    lastUpdatedBy: { name: yes },
    openingDate: yes,
    closedDate: yes,
    code: yes,
};

export type ProjectForList = SelectedPick<D2OrganisationUnitSchema, typeof orgUnitFields>;

export type FiltersForList = Partial<{
    search: string;
    createdByCurrentUser: boolean;
}>;

function defineGetters(sourceObject: any, targetObject: any) {
    Object.keys(sourceObject).forEach(function(key) {
        Object.defineProperty(targetObject, key, {
            get: () => sourceObject[key],
            enumerable: true,
            configurable: true,
        });
    });
}

export type ValidationKey = keyof ProjectData | "code";
type Validation = () => ValidationError | Promise<ValidationError>;
type ValidationError = string[];
type Validations = { [K in ValidationKey]?: Validation };

class Project {
    static lengths = {
        awardNumber: 5,
        subsequentLettering: 2,
        speedKey: 40,
    };

    // TODO: create an object {[field: string]: string} with field translations
    validations: Validations = {
        name: () => validatePresence(this.name, i18n.t("Name")),
        startDate: () => validatePresence(this.startDate, i18n.t("Start Date")),
        endDate: () => validatePresence(this.endDate, i18n.t("End Date")),
        code: () => this.validateCodeUniqueness(),
        awardNumber: () =>
            validateRegexp(
                this.awardNumber,
                i18n.t("Award Number"),
                new RegExp(`^\\d{${Project.lengths.awardNumber}}$`),
                i18n.t("Award Number should be a number of 5 digits")
            ),
        subsequentLettering: () =>
            validateLength(this.subsequentLettering, i18n.t("Subsequent Lettering"), {
                length: Project.lengths.subsequentLettering,
            }),
        speedKey: () =>
            validateNumber(this.speedKey.length, i18n.t("Speed Key"), {
                max: Project.lengths.speedKey,
            }),
        sectors: () => validateNonEmpty(this.sectors, i18n.t("Sectors")),
        funders: () => validateNonEmpty(this.funders, i18n.t("Funders")),
        locations: () => validateNonEmpty(this.locations, i18n.t("Project Locations")),
        organisationUnit: () =>
            this.organisationUnit ? [] : [i18n.t("One Organisation Unit should be selected")],
        dataElements: () => this.dataElements.validate(this.sectors),
    };

    constructor(public api: D2Api, public config: Config, private data: ProjectData) {
        defineGetters(data, this);
    }

    public set<K extends keyof ProjectData>(field: K, value: ProjectData[K]): Project {
        return new Project(this.api, this.config, { ...this.data, [field]: value });
    }

    public setObj<K extends keyof ProjectData>(obj: Pick<ProjectData, K>): Project {
        return new Project(this.api, this.config, { ...this.data, ...obj });
    }

    public get shortName(): string {
        return this.data.name.slice(0, 50);
    }

    public get code(): string {
        return _([
            this.subsequentLettering,
            this.awardNumber,
            this.speedKey ? "-" + this.speedKey : null,
        ])
            .compact()
            .join("");
    }

    public async validate(
        validationKeys: (ValidationKey)[] | undefined = undefined
    ): Promise<Validations> {
        const obj = _(validationKeys || (_.keys(this.validations) as ValidationKey[]))
            .map(key => [key, this.validations[key]])
            .fromPairs()
            .mapValues(validationFn => (validationFn ? validationFn.call(this) : []))
            .value();
        const [keys, promises] = _.unzip(_.toPairs(obj));
        const values = await Promise.all(promises);
        return _.fromPairs(_.zip(keys, values)) as Validations;
    }

    static async getRelations(
        api: D2Api,
        config: Config,
        projectId: string
    ): Promise<Relations | undefined> {
        const { organisationUnits, dataSets } = await api.metadata
            .get({
                organisationUnits: {
                    fields: {
                        id: true,
                        displayName: true,
                        attributeValues: { attribute: { id: true }, value: true },
                    },
                    filter: { id: { eq: projectId } },
                },
                dataSets: {
                    fields: {
                        id: true,
                        code: true,
                        dataInputPeriods: { period: true, openingDate: true, closingDate: true },
                    },
                    filter: { code: { $like: projectId } },
                },
            })
            .getData();
        const orgUnit = organisationUnits[0];
        if (!orgUnit) return;

        const { projectDashboard } = config.attributes;
        const dashboardId = _(orgUnit.attributeValues)
            .map(av => (av.attribute.id === projectDashboard.id ? av.value : null))
            .compact()
            .first();

        const getDataSet = (type: "actual" | "target") =>
            dataSets.find(ds => ds.code.endsWith(type.toUpperCase()));

        return {
            name: orgUnit.displayName,
            organisationUnit: orgUnit,
            dashboard: dashboardId ? { id: dashboardId } : undefined,
            dataSets: { actual: getDataSet("actual"), target: getDataSet("target") },
        };
    }

    static async getData(
        config: Config,
        partialData: Omit<ProjectData, "dataElements">
    ): Promise<ProjectData> {
        const dataElements = await DataElementsSet.build(config);
        return { ...partialData, dataElements };
    }

    static async get(api: D2Api, config: Config, _id: string) {
        return new Project(api, config, await Project.getData(config, defaultProjectData));
    }

    static async create(api: D2Api, config: Config) {
        return new Project(api, config, await Project.getData(config, defaultProjectData));
    }

    save() {
        return new ProjectDb(this).save();
    }

    public async getOrganisationUnitName(): Promise<string | undefined> {
        const { organisationUnit } = this.data;
        if (!organisationUnit) return;
        const id = _.last(organisationUnit.path.split("/")) || "";

        const { objects } = await this.api.models.organisationUnits
            .get({
                fields: { id: true, displayName: true },
                filter: { id: { eq: id } },
            })
            .getData();

        return objects.length > 0 ? objects[0].displayName : undefined;
    }

    static async getList(
        api: D2Api,
        config: Config,
        filters: FiltersForList,
        pagination: Pagination
    ): Promise<{ objects: ProjectForList[]; pager: Pager }> {
        const order = pagination.sorting
            ? _.thru(pagination.sorting, ([field, order]) => `${field}:i${order}`)
            : undefined;
        const userId = config.currentUser.id;

        return api.models.organisationUnits
            .get({
                paging: true,
                fields: orgUnitFields,
                order: order,
                page: pagination.page,
                pageSize: pagination.pageSize,
                filter: {
                    name: { ilike: filters.search },
                    level: { eq: "3" },
                    "user.id": { eq: filters.createdByCurrentUser ? userId : undefined },
                },
            })
            .getData()
            .then(data => ({ ...data, objects: data.objects.map(getProjectFromOrgUnit) }));
    }

    updateDataElementsSelection(
        dataElementIds: string[]
    ): { related: SelectionUpdate; project: Project } {
        const { related, dataElements } = this.data.dataElements.updateSelection(dataElementIds);
        return { related, project: this.set("dataElements", dataElements) };
    }

    updateDataElementsSelectionForSector(dataElementIds: string[], sectorId: string) {
        const selectedIdsInOtherSectors = this.dataElements
            .get({ onlySelected: true })
            .filter(de => de.sectorId !== sectorId)
            .map(de => de.id);
        const ids = _.union(selectedIdsInOtherSectors, dataElementIds);
        return this.updateDataElementsSelection(ids);
    }

    async validateCodeUniqueness(): Promise<ValidationError> {
        const { api, code } = this;
        if (!code) return [];
        const { organisationUnits } = await api.metadata
            .get({
                organisationUnits: {
                    fields: { displayName: true },
                    filter: { code: { eq: code } },
                },
            })
            .getData();
        const orgUnit = organisationUnits[0];
        return orgUnit
            ? [i18n.t(`There is a project with the same code '${code}': ${orgUnit.displayName}`)]
            : [];
    }
}

interface Project extends ProjectData {}

function getProjectFromOrgUnit(orgUnit: ProjectForList): ProjectForList {
    const process = (s: string, mapper: (d: Moment) => Moment) => toISOString(mapper(moment(s)));
    return {
        ...orgUnit,
        ...(orgUnit.openingDate
            ? { openingDate: process(orgUnit.openingDate, d => d.add(1, "month")) }
            : {}),
        ...(orgUnit.closedDate
            ? { closedDate: process(orgUnit.closedDate, d => d.subtract(1, "month")) }
            : {}),
    };
}

function validatePresence(value: any, field: string): ValidationError {
    const isBlank =
        !value ||
        (value.length !== undefined && value.length === 0) ||
        (value.strip !== undefined && !value.strip());

    return isBlank ? [i18n.t("{{field}} cannot be blank", { field })] : [];
}

function validateNonEmpty(value: any[], field: string): ValidationError {
    return value.length == 0 ? [i18n.t("Select at least one item for {{field}}", { field })] : [];
}

/* eslint-disable @typescript-eslint/no-unused-vars */
function validateNumber(
    value: number,
    field: string,
    { min, max }: { min?: number; max?: number } = {}
): ValidationError {
    if (min && value < min) {
        return [
            i18n.t("{{field}} must be greater than or equal to {{value}}", { field, value: min }),
        ];
    } else if (max && value > max) {
        return [i18n.t("{{field}} must be less than or equal to {{value}}", { field, value: max })];
    } else {
        return [];
    }
}

function validateRegexp(
    value: string,
    field: string,
    regexp: RegExp,
    customMsg: string
): ValidationError {
    return regexp.test(value)
        ? []
        : [
              customMsg ||
                  i18n.t("{{field}} does not match pattern {{pattern}}", {
                      field,
                      pattern: regexp.source,
                  }),
          ];
}

function validateLength(
    value: string,
    field: string,
    { length }: { length?: number } = {}
): ValidationError {
    if (value.length !== 2) {
        return [i18n.t("{{field}} must have {{length}} characters", { field, length })];
    } else {
        return [];
    }
}

function getPeriodIds(dataSet: DataSetWithPeriods): string[] {
    const now = moment();
    const isPeriodInPastOrOpen = (dip: DataInputPeriod) => {
        const periodStart = moment(dip.period.id, monthFormat).startOf("month");
        return periodStart.isBefore(now) || now.isBetween(dip.openingDate, dip.closingDate);
    };

    return _(dataSet.dataInputPeriods)
        .filter(isPeriodInPastOrOpen)
        .map(dip => dip.period.id)
        .sortBy()
        .value();
}

export function getPeriodsData(dataSet: DataSetWithPeriods) {
    const periodIds = getPeriodIds(dataSet);
    const isTarget = dataSet.code.endsWith("TARGET");
    let currentPeriodId;

    if (isTarget) {
        currentPeriodId = _.first(periodIds);
    } else {
        const nowPeriodId = moment().format(monthFormat);
        currentPeriodId = periodIds.includes(nowPeriodId) ? nowPeriodId : _.last(periodIds);
    }

    return { periodIds, currentPeriodId };
}

export default Project;<|MERGE_RESOLUTION|>--- conflicted
+++ resolved
@@ -55,11 +55,8 @@
 import i18n from "../locales";
 import DataElementsSet, { SelectionUpdate } from "./dataElementsSet";
 import ProjectDb from "./ProjectDb";
-<<<<<<< HEAD
-=======
 import { Maybe } from "../types/utils";
 import { toISOString } from "../utils/date";
->>>>>>> 8f8f1a02
 
 export interface ProjectData {
     name: string;
