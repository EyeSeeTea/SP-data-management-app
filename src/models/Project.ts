import { Config } from "./Config";
import moment, { Moment } from "moment";

/*
Project model.

* Get an existing project:

    const existingProject = await Project.get(d2Api, "gr7Fzf5l9F2");

* Create a new project, set fields and validate:

    const project = Project.create(d2Api);
    const projectWithNameAndDescription = project
        .set("name", "Project Name")
        .set("description", "Some description")

    projectWithNameAndDescription.name
    # "Project Name"

    # Also:

    const projectWithNameAndDescription = project.setObj({
        name: "Project Name",
        description: "Some description",
    });

    const errors = await projectWithNameAndDescription.validate(["name", "description"])
    # {name: [], description: []}

    const errors = await projectWithNameAndDescription.validate()
    # {
        "name": [],
        "startDate": [
            "Start Date cannot be blank"
        ],
        ...
      }


* Get paginated list of projects:

    const { objects, pager } = await Project.getList(
        api,
        config,
        { search: "abc", createdByCurrentUser: true },
        { page: 2, pageSize: 10, sorting: ["displayName", "desc"] }
    )
*/

import _ from "lodash";
import { D2Api, SelectedPick, Id, D2OrganisationUnitSchema, Ref } from "d2-api";
import { Pagination } from "./../types/ObjectsList";
import { Pager } from "d2-api/api/models";
import i18n from "../locales";
import DataElementsSet, { SelectionUpdate } from "./dataElementsSet";
import ProjectDb from "./ProjectDb";
import { Maybe } from "../types/utils";
import { toISOString } from "../utils/date";

export interface ProjectData {
    name: string;
    description: string;
    awardNumber: string;
    subsequentLettering: string;
    speedKey: string;
    startDate?: Moment;
    endDate?: Moment;
    sectors: Sector[];
    funders: Funder[];
    locations: Location[];
    organisationUnit: OrganisationUnit | undefined;
    dataElements: DataElementsSet;
}

interface NamedObject {
    id: Id;
    displayName: string;
}

export type Sector = NamedObject;
export type Funder = NamedObject;
export type Location = NamedObject;

export interface Relations {
    name: string;
    organisationUnit: NamedObject;
    dashboard: Maybe<Ref>;
    dataSets: { actual: Maybe<DataSetWithPeriods>; target: Maybe<DataSetWithPeriods> };
}

interface DataInputPeriod {
    period: { id: string };
    openingDate: string;
    closingDate: string;
}

export interface DataSetWithPeriods {
    id: string;
    code: string;
    dataInputPeriods: DataInputPeriod[];
}

// TODO: Add also displayName
interface OrganisationUnit {
    path: string;
}

const monthFormat = "YYYYMM";

const defaultProjectData = {
    name: "",
    description: "",
    awardNumber: "",
    subsequentLettering: "",
    speedKey: "",
    startDate: undefined,
    endDate: undefined,
    sectors: [],
    funders: [],
    locations: [],
    organisationUnit: undefined,
};

const yes = true as const;

const orgUnitFields = {
    id: yes,
    user: { id: yes, displayName: yes },
    displayName: yes,
    displayDescription: yes,
    href: yes,
    publicAccess: yes,
    created: yes,
    lastUpdated: yes,
    lastUpdatedBy: { name: yes },
    openingDate: yes,
    closedDate: yes,
    code: yes,
};

export type ProjectForList = SelectedPick<D2OrganisationUnitSchema, typeof orgUnitFields>;

export type FiltersForList = Partial<{
    search: string;
    createdByCurrentUser: boolean;
}>;

function defineGetters(sourceObject: any, targetObject: any) {
    Object.keys(sourceObject).forEach(function(key) {
        Object.defineProperty(targetObject, key, {
            get: () => sourceObject[key],
            enumerable: true,
            configurable: true,
        });
    });
}

export type ProjectField = keyof ProjectData;
export type ValidationKey = keyof ProjectData | "code";
type Validation = () => ValidationError | Promise<ValidationError>;
type ValidationError = string[];
type Validations = { [K in ValidationKey]?: Validation };

class Project {
    static lengths = {
        awardNumber: 5,
        subsequentLettering: 2,
        speedKey: 40,
    };

    static fieldNames: Record<ProjectField, string> = {
        name: i18n.t("Name"),
        dataElements: i18n.t("Data Elements"),
        description: i18n.t("Description"),
        awardNumber: i18n.t("Award Number"),
        subsequentLettering: i18n.t("Subsequent Lettering"),
        speedKey: i18n.t("Speed Key"),
        startDate: i18n.t("Start Date"),
        endDate: i18n.t("End Date"),
        sectors: i18n.t("Sectors"),
        funders: i18n.t("Funders"),
        locations: i18n.t("Project Locations"),
        organisationUnit: i18n.t("Organisation Unit"),
    };

    static getFieldName(field: ProjectField): string {
        return this.fieldNames[field];
    }

    f(field: ProjectField): string {
        return Project.getFieldName(field);
    }

    validations: Validations = {
        name: () => validatePresence(this.name, this.f("name")),
        startDate: () => validatePresence(this.startDate, this.f("startDate")),
        endDate: () => validatePresence(this.endDate, this.f("endDate")),
        code: () => this.validateCodeUniqueness(),
        awardNumber: () =>
            validateRegexp(
                this.awardNumber,
                this.f("awardNumber"),
                new RegExp(`^\\d{${Project.lengths.awardNumber}}$`),
                i18n.t("Award Number should be a number of 5 digits")
            ),
        subsequentLettering: () =>
<<<<<<< HEAD
            validateRegexp(
                this.subsequentLettering,
                i18n.t("Subsequent Lettering"),
                new RegExp(`^[a-zA-Z]{2}$`),
                i18n.t("Subsequent Lettering must be a string of two letters only")
            ),
=======
            validateLength(this.subsequentLettering, this.f("subsequentLettering"), {
                length: Project.lengths.subsequentLettering,
            }),
>>>>>>> c5bf72b0
        speedKey: () =>
            validateNumber(this.speedKey.length, this.f("speedKey"), {
                max: Project.lengths.speedKey,
            }),
        sectors: () => validateNonEmpty(this.sectors, this.f("sectors")),
        funders: () => validateNonEmpty(this.funders, this.f("funders")),
        locations: () => validateNonEmpty(this.locations, this.f("locations")),
        organisationUnit: () =>
            this.organisationUnit ? [] : [i18n.t("One Organisation Unit should be selected")],
        dataElements: () => this.dataElements.validate(this.sectors),
    };

    static requiredFields: Set<ProjectField> = new Set([
        "name",
        "startDate",
        "endDate",
        "awardNumber",
        "subsequentLettering",
        "sectors",
        "funders",
        "locations",
        "organisationUnit",
        "dataElements",
    ]);

    constructor(public api: D2Api, public config: Config, private data: ProjectData) {
        defineGetters(data, this);
    }

    static isFieldRequired(field: ProjectField) {
        return Project.requiredFields.has(field);
    }

    public set<K extends keyof ProjectData>(field: K, value: ProjectData[K]): Project {
        return new Project(this.api, this.config, { ...this.data, [field]: value });
    }

    public setObj<K extends keyof ProjectData>(obj: Pick<ProjectData, K>): Project {
        return new Project(this.api, this.config, { ...this.data, ...obj });
    }

    public get shortName(): string {
        return this.data.name.slice(0, 50);
    }

    public get code(): string {
        return _([
            this.subsequentLettering,
            this.awardNumber,
            this.speedKey ? "-" + this.speedKey : null,
        ])
            .compact()
            .join("");
    }

    public async validate(
        validationKeys: (ValidationKey)[] | undefined = undefined
    ): Promise<Validations> {
        const obj = _(validationKeys || (_.keys(this.validations) as ValidationKey[]))
            .map(key => [key, this.validations[key]])
            .fromPairs()
            .mapValues(validationFn => (validationFn ? validationFn.call(this) : []))
            .value();
        const [keys, promises] = _.unzip(_.toPairs(obj));
        const values = await Promise.all(promises);
        return _.fromPairs(_.zip(keys, values)) as Validations;
    }

    static async getRelations(
        api: D2Api,
        config: Config,
        projectId: string
    ): Promise<Relations | undefined> {
        const { organisationUnits, dataSets } = await api.metadata
            .get({
                organisationUnits: {
                    fields: {
                        id: true,
                        displayName: true,
                        attributeValues: { attribute: { id: true }, value: true },
                    },
                    filter: { id: { eq: projectId } },
                },
                dataSets: {
                    fields: {
                        id: true,
                        code: true,
                        dataInputPeriods: { period: true, openingDate: true, closingDate: true },
                    },
                    filter: { code: { $like: projectId } },
                },
            })
            .getData();
        const orgUnit = organisationUnits[0];
        if (!orgUnit) return;

        const { projectDashboard } = config.attributes;
        const dashboardId = _(orgUnit.attributeValues)
            .map(av => (av.attribute.id === projectDashboard.id ? av.value : null))
            .compact()
            .first();

        const getDataSet = (type: "actual" | "target") =>
            dataSets.find(ds => ds.code.endsWith(type.toUpperCase()));

        return {
            name: orgUnit.displayName,
            organisationUnit: orgUnit,
            dashboard: dashboardId ? { id: dashboardId } : undefined,
            dataSets: { actual: getDataSet("actual"), target: getDataSet("target") },
        };
    }

    static async getData(
        config: Config,
        partialData: Omit<ProjectData, "dataElements">
    ): Promise<ProjectData> {
        const dataElements = await DataElementsSet.build(config);
        return { ...partialData, dataElements };
    }

    static async get(api: D2Api, config: Config, _id: string) {
        return new Project(api, config, await Project.getData(config, defaultProjectData));
    }

    static async create(api: D2Api, config: Config) {
        return new Project(api, config, await Project.getData(config, defaultProjectData));
    }

    save() {
        return new ProjectDb(this).save();
    }

    public async getOrganisationUnitName(): Promise<string | undefined> {
        const { organisationUnit } = this.data;
        if (!organisationUnit) return;
        const id = _.last(organisationUnit.path.split("/")) || "";

        const { objects } = await this.api.models.organisationUnits
            .get({
                fields: { id: true, displayName: true },
                filter: { id: { eq: id } },
            })
            .getData();

        return objects.length > 0 ? objects[0].displayName : undefined;
    }

    static async getList(
        api: D2Api,
        config: Config,
        filters: FiltersForList,
        pagination: Pagination
    ): Promise<{ objects: ProjectForList[]; pager: Pager }> {
        const order = pagination.sorting
            ? _.thru(pagination.sorting, ([field, order]) => `${field}:i${order}`)
            : undefined;
        const userId = config.currentUser.id;

        return api.models.organisationUnits
            .get({
                paging: true,
                fields: orgUnitFields,
                order: order,
                page: pagination.page,
                pageSize: pagination.pageSize,
                filter: {
                    name: { ilike: filters.search },
                    level: { eq: "3" },
                    "user.id": { eq: filters.createdByCurrentUser ? userId : undefined },
                },
            })
            .getData()
            .then(data => ({ ...data, objects: data.objects.map(getProjectFromOrgUnit) }));
    }

    updateDataElementsSelection(
        dataElementIds: string[]
    ): { related: SelectionUpdate; project: Project } {
        const { related, dataElements } = this.data.dataElements.updateSelection(dataElementIds);
        return { related, project: this.set("dataElements", dataElements) };
    }

    updateDataElementsSelectionForSector(dataElementIds: string[], sectorId: string) {
        const selectedIdsInOtherSectors = this.dataElements
            .get({ onlySelected: true })
            .filter(de => de.sectorId !== sectorId)
            .map(de => de.id);
        const ids = _.union(selectedIdsInOtherSectors, dataElementIds);
        return this.updateDataElementsSelection(ids);
    }

    async validateCodeUniqueness(): Promise<ValidationError> {
        const { api, code } = this;
        if (!code) return [];
        const { organisationUnits } = await api.metadata
            .get({
                organisationUnits: {
                    fields: { displayName: true },
                    filter: { code: { eq: code } },
                },
            })
            .getData();
        const orgUnit = organisationUnits[0];
        return orgUnit
            ? [i18n.t(`There is a project with the same code '${code}': ${orgUnit.displayName}`)]
            : [];
    }
}

interface Project extends ProjectData {}

function getProjectFromOrgUnit(orgUnit: ProjectForList): ProjectForList {
    const process = (s: string, mapper: (d: Moment) => Moment) => toISOString(mapper(moment(s)));
    return {
        ...orgUnit,
        ...(orgUnit.openingDate
            ? { openingDate: process(orgUnit.openingDate, d => d.add(1, "month")) }
            : {}),
        ...(orgUnit.closedDate
            ? { closedDate: process(orgUnit.closedDate, d => d.subtract(1, "month")) }
            : {}),
    };
}

function validatePresence(value: any, field: string): ValidationError {
    const isBlank =
        !value ||
        (value.length !== undefined && value.length === 0) ||
        (value.strip !== undefined && !value.strip());

    return isBlank ? [i18n.t("{{field}} cannot be blank", { field })] : [];
}

function validateNonEmpty(value: any[], field: string): ValidationError {
    return value.length == 0 ? [i18n.t("Select at least one item for {{field}}", { field })] : [];
}

/* eslint-disable @typescript-eslint/no-unused-vars */
function validateNumber(
    value: number,
    field: string,
    { min, max }: { min?: number; max?: number } = {}
): ValidationError {
    if (min && value < min) {
        return [
            i18n.t("{{field}} must be greater than or equal to {{value}}", { field, value: min }),
        ];
    } else if (max && value > max) {
        return [i18n.t("{{field}} must be less than or equal to {{value}}", { field, value: max })];
    } else {
        return [];
    }
}

function validateRegexp(
    value: string,
    field: string,
    regexp: RegExp,
    customMsg: string
): ValidationError {
    return regexp.test(value)
        ? []
        : [
              customMsg ||
                  i18n.t("{{field}} does not match pattern {{pattern}}", {
                      field,
                      pattern: regexp.source,
                  }),
          ];
}

function getPeriodIds(dataSet: DataSetWithPeriods): string[] {
    const now = moment();
    const isPeriodInPastOrOpen = (dip: DataInputPeriod) => {
        const periodStart = moment(dip.period.id, monthFormat).startOf("month");
        return periodStart.isBefore(now) || now.isBetween(dip.openingDate, dip.closingDate);
    };

    return _(dataSet.dataInputPeriods)
        .filter(isPeriodInPastOrOpen)
        .map(dip => dip.period.id)
        .sortBy()
        .value();
}

export function getPeriodsData(dataSet: DataSetWithPeriods) {
    const periodIds = getPeriodIds(dataSet);
    const isTarget = dataSet.code.endsWith("TARGET");
    let currentPeriodId;

    if (isTarget) {
        currentPeriodId = _.first(periodIds);
    } else {
        const nowPeriodId = moment().format(monthFormat);
        currentPeriodId = periodIds.includes(nowPeriodId) ? nowPeriodId : _.last(periodIds);
    }

    return { periodIds, currentPeriodId };
}

export default Project;<|MERGE_RESOLUTION|>--- conflicted
+++ resolved
@@ -205,18 +205,12 @@
                 i18n.t("Award Number should be a number of 5 digits")
             ),
         subsequentLettering: () =>
-<<<<<<< HEAD
             validateRegexp(
                 this.subsequentLettering,
                 i18n.t("Subsequent Lettering"),
                 new RegExp(`^[a-zA-Z]{2}$`),
                 i18n.t("Subsequent Lettering must be a string of two letters only")
             ),
-=======
-            validateLength(this.subsequentLettering, this.f("subsequentLettering"), {
-                length: Project.lengths.subsequentLettering,
-            }),
->>>>>>> c5bf72b0
         speedKey: () =>
             validateNumber(this.speedKey.length, this.f("speedKey"), {
                 max: Project.lengths.speedKey,
