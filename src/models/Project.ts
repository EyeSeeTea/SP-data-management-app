--- conflicted
+++ resolved
@@ -49,19 +49,15 @@
 */
 
 import _ from "lodash";
-<<<<<<< HEAD
 import {
     D2Api,
     SelectedPick,
     Id,
     D2OrganisationUnitSchema,
     Ref,
-    D2OrganisationUnitGroup,
     D2OrganisationUnit,
+    D2IndicatorSchema,
 } from "d2-api";
-=======
-import { D2Api, SelectedPick, Id, D2OrganisationUnitSchema, Ref, D2IndicatorSchema } from "d2-api";
->>>>>>> a330a137
 import { Pagination } from "./../types/ObjectsList";
 import { Pager } from "d2-api/api/models";
 import i18n from "../locales";
