import { Config } from "./Config";
import moment, { Moment } from "moment";
import _ from "lodash";
import { D2Api, Id, Ref } from "../types/d2-api";
// @ts-ignore
import { generateUid } from "d2/uid";
import { TableSorting } from "@eyeseetea/d2-ui-components";

import i18n from "../locales";
import DataElementsSet, { PeopleOrBenefit, DataElement, SelectionInfo } from "./dataElementsSet";
import ProjectDb from "./ProjectDb";
import { toISOString, getMonthsRange } from "../utils/date";
import ProjectDownload from "./ProjectDownload";
import ProjectList, { ProjectForList, FiltersForList } from "./ProjectsList";
import ProjectDataSet from "./ProjectDataSet";
import ProjectDelete from "./ProjectDelete";
import {
    validatePresence,
    validateRegexp,
    validateNumber,
    validateNonEmpty,
} from "../utils/validations";
import { getKeys, Maybe } from "../types/utils";
import ProjectSharing from "./ProjectSharing";
import { Disaggregation, SetCovid19WithRelationsOptions } from "./Disaggregation";
import { Sharing } from "./Sharing";
import { getIds } from "../utils/dhis2";
import { ProjectInfo } from "./ProjectInfo";
import { isTest } from "../utils/testing";
import { MAX_SIZE_PROJECT_IN_MB, ProjectDocument } from "./ProjectDocument";

/*
Project model.

* Get an existing project:

    const existingProject = await Project.get(d2Api, "gr7Fzf5l9F2");

* Create a new project, set fields and validate:

    const project = Project.create(d2Api);
    const projectWithNameAndDescription = project
        .set("name", "Project Name")
        .set("description", "Some description")

    projectWithNameAndDescription.name
    # "Project Name"

    # Also:

    const projectWithNameAndDescription = project.setObj({
        name: "Project Name",
        description: "Some description",
    });

    const errors = await projectWithNameAndDescription.validate(["name", "description"])
    # {name: [], description: []}

    const errors = await projectWithNameAndDescription.validate()
    # {
        "name": [],
        "startDate": [
            "Start Date cannot be blank"
        ],
        ...
      }


* Get paginated list of projects:

    const { objects, pager } = await Project.getList(
        api,
        config,
        { search: "abc", createdByCurrentUser: true },
        { field: "displayName", order: "desc" },
        { page: 2, pageSize: 10 }
    )
*/

type NamedObject = { id: Id; displayName: string; code?: string };
type CodedObject = { id: Id; code: string };

export type Sector = NamedObject & CodedObject;
export type Funder = NamedObject;
export type Location = NamedObject;
export type DartApplicable = NamedObject;

export interface ProjectData {
    id: Id;
    created: Moment | undefined;
    name: string;
    description: string;
    awardNumber: string;
    subsequentLettering: string;
    additional: string;
    startDate: Moment | undefined;
    endDate: Moment | undefined;
    sectors: Sector[];
    funders: Funder[];
    locations: Location[];
    orgUnit: OrganisationUnit | undefined;
    parentOrgUnit: OrganisationUnit | undefined;
    dataElementsSelection: DataElementsSet;
    dataElementsMER: DataElementsSet;
    disaggregation: Disaggregation;
    dataSets: { actual: DataSet; target: DataSet } | undefined;
    dashboard: Partial<Dashboards>;
    initialData: Omit<ProjectData, "initialData"> | undefined;
    sharing: Sharing;
<<<<<<< HEAD
    documents: ProjectDocument[];
=======
    isDartApplicable: boolean;
>>>>>>> 003d1fe5
}

export interface Dashboard {
    id: Id;
    name: string;
}

export type Dashboards = Record<"project" | "country" | "awardNumber", Dashboard | undefined>;

export interface DataInputPeriod {
    period: { id: string };
    openingDate: string;
    closingDate: string;
}

export const dataSetTypes = ["actual", "target"] as const;
export type DataSetType = typeof dataSetTypes[number];

export interface DataSet {
    id: string;
    code: string;
    dataSetElements: Array<{
        dataElement: Ref;
        categoryCombo: { id: Id; categoryOptionCombos: Ref[] };
    }>;
    sections: Array<{ code: string }>;
    dataInputPeriods: DataInputPeriod[];
    openFuturePeriods: number;
    expiryDays: number;
}

export interface OrganisationUnit {
    id: string;
    path: string;
    displayName: string;
}

export const monthFormat = "YYYYMM";

const defaultProjectData = {
    id: undefined,
    created: undefined,
    name: "",
    description: "",
    awardNumber: "",
    subsequentLettering: "",
    additional: "",
    startDate: undefined,
    endDate: undefined,
    sectors: [],
    funders: [],
    locations: [],
    orgUnit: undefined,
    parentOrgUnit: undefined,
    dataSets: undefined,
    dashboard: {},
    documents: [],
};

function defineGetters(sourceObject: any, targetObject: any) {
    Object.keys(sourceObject).forEach(function (key) {
        Object.defineProperty(targetObject, key, {
            get: () => sourceObject[key],
            enumerable: true,
            configurable: true,
        });
    });
}

const validationKeys = [
    ...getKeys(defaultProjectData),
    "code" as const,
    "dataElementsSelection" as const,
    "dataElementsMER" as const,
    "endDateAfterStartDate" as const,
];

export type ProjectField = keyof ProjectData;
export type ValidationKey = typeof validationKeys[number];
type Validation = () => ValidationError | Promise<ValidationError>;
type ValidationError = string[];
type Validations = { [K in ValidationKey]?: Validation };

class Project {
    data: ProjectData;
    dataSetsByType: Record<DataSetType, ProjectDataSet>;
    fundersById: Record<Id, Config["funders"][number]>;

    static lengths = {
        awardNumber: 5,
        additional: 40,
    };

    static formats() {
        return {
            subsequentLettering: {
                regexp: /^[a-zA-Z]{2}$/,
                msg: i18n.t("Subsequent Lettering must contain exactly two letters"),
            },
        };
    }

    static fieldNames: Record<ProjectField, string> = {
        id: i18n.t("Id"),
        created: i18n.t("Created"),
        name: i18n.t("Name"),
        dataElementsSelection: i18n.t("Data Elements Selection"),
        dataElementsMER: i18n.t("Data Elements MER"),
        disaggregation: i18n.t("Disaggregation"),
        description: i18n.t("Description"),
        awardNumber: i18n.t("Award Number"),
        subsequentLettering: i18n.t("Subsequent Lettering"),
        additional: i18n.t("Additional Designation (Funder, Location, Sector, etc)"),
        startDate: i18n.t("Start Date"),
        endDate: i18n.t("End Date"),
        sectors: i18n.t("Sectors"),
        funders: i18n.t("Funders"),
        locations: i18n.t("Project Locations"),
        orgUnit: i18n.t("Organisation Unit"),
        parentOrgUnit: i18n.t("Country"),
        dataSets: i18n.t("Data Sets"),
        dashboard: i18n.t("Dashboard"),
        initialData: i18n.t("Initial Data"),
        sharing: i18n.t("Sharing"),
<<<<<<< HEAD
        documents: i18n.t("Documents"),
=======
        isDartApplicable: i18n.t("Is this DART applicable?"),
>>>>>>> 003d1fe5
    };

    static getFieldName(field: ProjectField): string {
        return this.fieldNames[field];
    }

    f(field: ProjectField): string {
        return Project.getFieldName(field);
    }

    validations: Validations = {
        name: () => validatePresence(this.name, this.f("name")),
        startDate: () => validatePresence(this.startDate, this.f("startDate")),
        endDateAfterStartDate: this.endDateAfterStartDate.bind(this),
        endDate: () => validatePresence(this.endDate, this.f("endDate")),
        code: () => this.validateCodeUniqueness(),
        awardNumber: () =>
            validateRegexp(
                this.awardNumber,
                this.f("awardNumber"),
                new RegExp(`^\\d{${Project.lengths.awardNumber}}$`),
                i18n.t("Award Number should be a number of 5 digits")
            ),
        subsequentLettering: () =>
            validateRegexp(
                this.subsequentLettering,
                this.f("subsequentLettering"),
                Project.formats().subsequentLettering.regexp,
                Project.formats().subsequentLettering.msg
            ),
        additional: () =>
            validateNumber(this.additional.length, this.f("additional"), {
                max: Project.lengths.additional,
            }),
        sectors: () => validateNonEmpty(this.sectors, this.f("sectors")),
        funders: () => validateNonEmpty(this.funders, this.f("funders")),
        locations: () => validateNonEmpty(this.locations, this.f("locations")),
        parentOrgUnit: () =>
            this.parentOrgUnit ? [] : [i18n.t("One Organisation Unit should be selected")],
        dataElementsSelection: () =>
            this.dataElementsSelection.validateAtLeastOneItemPerSector(this.sectors),
        dataElementsMER: () => this.validateMER(),
        documents: () => {
            return ProjectDocument.isProjectSizeValid(this.documents)
                ? []
                : [
                      i18n.t("Files cannot be bigger than {{maxSizeProjectInMb}}MB", {
                          maxSizeProjectInMb: MAX_SIZE_PROJECT_IN_MB,
                      }),
                  ];
        },
    };

    validateMER(): ValidationError {
        const selected = this.dataElementsSelection.getAllSelected();

        return _.concat(
            this.dataElementsMER.validateTotalSelectedCount(this.sectors, {
                min: isTest() ? 1 : Math.min(selected.length, 3),
                max: 5,
            })
        );
    }

    static requiredFields: Set<ProjectField> = new Set([
        "name",
        "startDate",
        "endDate",
        "awardNumber",
        "subsequentLettering",
        "sectors",
        "funders",
        "locations",
        "parentOrgUnit",
        "dataElementsSelection",
        "dataElementsMER",
    ]);

    constructor(public api: D2Api, public config: Config, rawData: ProjectData) {
        this.data = Project.processInitialData(config, rawData);
        defineGetters(this.data, this);
        this.dataSetsByType = {
            actual: new ProjectDataSet(this, "actual"),
            target: new ProjectDataSet(this, "target"),
        };
        this.fundersById = _.keyBy(this.config.funders, funder => funder.id);
    }

    static processInitialData(config: Config, data: ProjectData) {
        return {
            ...data,
            locations: _.intersectionBy(
                data.locations,
                Project.getSelectableLocations(config, data.parentOrgUnit),
                "id"
            ),
        };
    }

    static isFieldRequired(field: ProjectField) {
        return Project.requiredFields.has(field);
    }

    public set<K extends keyof ProjectData>(field: K, value: ProjectData[K]): Project {
        return new Project(this.api, this.config, { ...this.data, [field]: value });
    }

    public setObj<K extends keyof ProjectData>(obj: Pick<ProjectData, K>): Project {
        return new Project(this.api, this.config, { ...this.data, ...obj });
    }

    public get code(): string {
        return _([
            this.awardNumber,
            this.subsequentLettering,
            this.additional ? "-" + this.additional : null,
        ])
            .compact()
            .join("");
    }

    public getExternalKeysForDataElements(dataElements: DataElement[]): string[] {
        const projectFunderKeys = _(this.fundersById)
            .at(getIds(this.funders))
            .compact()
            .map(funder => funder.shortName)
            .value();

        return _(dataElements)
            .flatMap(de => [de, ...de.pairedDataElements])
            .flatMap(de => _.keys(de.externals))
            .intersection(projectFunderKeys)
            .uniq()
            .sortBy()
            .value();
    }

    public getSelectedDataElements(
        filter: { peopleOrBenefit?: PeopleOrBenefit } = {}
    ): DataElement[] {
        const { dataElementsSelection, sectors } = this.data;
        const sectorIds = new Set(sectors.map(sector => sector.id));
        const selectedDataElements = _(
            dataElementsSelection.get({ onlySelected: true, includePaired: true, ...filter })
        )
            .filter(de => sectorIds.has(de.sector.id))
            .uniqBy(de => de.id)
            .value();

        const orderBySectorId: _.Dictionary<string> = _(sectors)
            .map((sector, idx) => [sector.id, idx])
            .fromPairs()
            .value();

        const selectedDataElementsSorted = _.orderBy(
            selectedDataElements,
            [de => orderBySectorId[de.sector.id], de => de.name],
            ["asc", "asc"]
        );
        return selectedDataElementsSorted;
    }

    public getSectorsInfo(): SectorsInfo {
        const { dataElementsSelection, dataElementsMER, sectors } = this;
        const dataElementsBySectorMapping = new ProjectDb(this).getDataElementsBySectorMapping();
        const selectedMER = new Set(dataElementsMER.get({ onlySelected: true }).map(de => de.id));

        return sectors.map(sector => {
            const getOptions = { onlySelected: true, includePaired: true, sectorId: sector.id };
            const dataElements = dataElementsSelection.get(getOptions);
            const dataElementsInfo = dataElements.map(dataElement => ({
                dataElement,
                isMER: selectedMER.has(dataElement.id),
                isCovid19: this.disaggregation.isCovid19(dataElement.id),
                usedInDataSetSection: dataElementsBySectorMapping[dataElement.id] === sector.id,
            }));

            return { sector, dataElementsInfo };
        });
    }

    public async validate(
        keysToValidate: Maybe<ValidationKey[]> = undefined
    ): Promise<Record<ValidationKey, string[]>> {
        const errors = {} as Record<ValidationKey, string[]>;
        const keys = keysToValidate || validationKeys;
        for (const key of keys) {
            const fn = this.validations[key];
            if (fn) {
                const fnErrors = await fn();
                errors[key] = fnErrors;
            }
        }
        return errors;
    }

    static getSelectableLocations(config: Config, country: Ref | undefined) {
        return config.locations.filter(
            location =>
                country && _.some(location.countries, country_ => country_.id === country.id)
        );
    }

    getSelectableLocations(country: Ref | undefined) {
        return Project.getSelectableLocations(this.config, country);
    }

    setCountry(country: OrganisationUnit) {
        return this.setObj({
            parentOrgUnit: country,
            sharing: new ProjectSharing(this.config, this).getUpdatedSharingForCountry(country),
        });
    }

    static async get(api: D2Api, config: Config, id: string): Promise<Project> {
        return ProjectDb.get(api, config, id);
    }

    static create(api: D2Api, config: Config) {
        const dataElementsSelection = DataElementsSet.build(config, { groupPaired: true });
        const dataElementsMER = DataElementsSet.build(config, {
            groupPaired: false,
            superSet: dataElementsSelection,
        });
        const projectData = {
            ...defaultProjectData,
            id: generateUid(),
            dataElementsSelection,
            dataElementsMER,
            disaggregation: Disaggregation.buildFromDataSetElements(config, []),
            sharing: ProjectSharing.getInitialSharing(config),
            initialData: undefined,
            isDartApplicable: false,
        };
        return new Project(api, config, projectData);
    }

    isPersisted() {
        return Boolean(this.initialData);
    }

    hasCovid19Disaggregation() {
        return this.disaggregation.hasAnyCovid19();
    }

    download() {
        return new ProjectDownload(this).generate();
    }

    save() {
        return new ProjectDb(this).save();
    }

    checkExistingDataForDataElementsToBeRemoved() {
        return new ProjectDb(this).checkExistingDataForRemovedDataElements();
    }

    static async getList(
        api: D2Api,
        config: Config,
        filters: FiltersForList,
        sorting: TableSorting<ProjectForList>,
        pagination: { page: number; pageSize: number }
    ) {
        const projectsList = new ProjectList(api, config);
        return projectsList.get(filters, sorting, pagination);
    }

    static async getCountriesOnlyActive(api: D2Api, config: Config) {
        const projectsList = new ProjectList(api, config);
        const { countries } = await projectsList.get(
            { onlyActive: true },
            { field: "id", order: "asc" },
            { page: 1, pageSize: 1 }
        );
        return countries;
    }

    static async getCountries(api: D2Api, config: Config, filters: FiltersForList) {
        const projectsList = new ProjectList(api, config);
        const { countries } = await projectsList.get(
            filters,
            { field: "id", order: "asc" },
            { page: 1, pageSize: 1 }
        );
        return countries;
    }

    setSectors(sectors: Sector[]): Project {
        return this.setObj({
            sectors: sectors,
            dataElementsSelection: this.data.dataElementsSelection.keepSelectionInSectors(sectors),
        });
    }

    updateDataElementsSelection(sectorId: string, dataElementIds: string[]) {
        const { dataElementsSelection, dataElementsMER, sectors } = this.data;
        const res = dataElementsSelection.updateSelectedWithRelations({ sectorId, dataElementIds });
        const { dataElements: dataElementsUpdate, selectionInfo } = res;

        const sectorIdsCurrent = sectors.map(sector => sector.id);
        const sectorIdsWithSelected = _(dataElementsUpdate.get({ onlySelected: true }))
            .map(de => de.sector.id)
            .concat(sectors.map(sector => sector.id))
            .uniq()
            .value();
        const newSectorIds = _.difference(sectorIdsWithSelected, sectorIdsCurrent);
        const newSectors = _(this.config.sectors)
            .keyBy(sector => sector.id)
            .at([...sectorIdsCurrent, ...newSectorIds])
            .value();
        const newProject = this.setObj({
            sectors: newSectors,
            dataElementsSelection: dataElementsUpdate,
            dataElementsMER: dataElementsMER.updateSuperSet(dataElementsUpdate),
        });
        return { selectionInfo, project: newProject };
    }

    updateDataElementsMERSelection(sectorId: string, dataElementIds: string[]) {
        const { dataElementsMER } = this.data;
        const newDataElementsMER = dataElementsMER.updateSelected({ [sectorId]: dataElementIds });
        const newProject = this.setObj({ dataElementsMER: newDataElementsMER });
        return { selectionInfo: {}, project: newProject };
    }

    public get uid() {
        return this.id;
    }

    get info() {
        return new ProjectInfo(this);
    }

    async validateCodeUniqueness(): Promise<ValidationError> {
        const { api, code } = this;
        if (!code) return [];
        const { organisationUnits } = await api.metadata
            .get({
                organisationUnits: {
                    fields: { displayName: true },
                    filter: { code: { eq: code }, id: { ne: this.id } },
                },
            })
            .getData();
        const orgUnit = organisationUnits[0];
        return orgUnit
            ? [
                  i18n.t("There is a project with the same code '{{code}}' -> {{orgUnit}}", {
                      code,
                      orgUnit: orgUnit.displayName,
                  }),
              ]
            : [];
    }

    endDateAfterStartDate(): ValidationError {
        if (this.startDate && this.endDate && this.endDate.isBefore(this.startDate)) {
            return [i18n.t("End Date should be set after the Start Date")];
        } else {
            return [];
        }
    }

    getPeriods(options: { toDate?: boolean } = {}): Array<{ date: Moment; id: string }> {
        const { startDate, endDate } = this;
        const { toDate = false } = options;
        const months = getMonthsRange(startDate, endDate);
        const periods = months.map(date => ({ date, id: date.format("YYYYMM") }));
        const now = moment();
        return !toDate ? periods : periods.filter(period => period.date <= now);
    }

    getPeriodInterval(): string {
        const { startDate, endDate } = this.data;
        const dateFormat = "MMMM YYYY";

        if (startDate && endDate) {
            return [startDate.format(dateFormat), "-", endDate.format(dateFormat)].join(" ");
        } else {
            return "-";
        }
    }

    getDates(): { startDate: Moment; endDate: Moment } {
        const { startDate, endDate } = this;
        if (!startDate || !endDate) throw new Error("No project dates");
        return { startDate, endDate };
    }

    getProjectDataSet(dataSet: DataSet) {
        const dataSetType: DataSetType = dataSet.code.endsWith("ACTUAL") ? "actual" : "target";
        return this.dataSetsByType[dataSetType];
    }

    getInitialProject(): Maybe<Project> {
        return this.initialData
            ? new Project(this.api, this.config, {
                  ...this.initialData,
                  initialData: undefined,
              })
            : undefined;
    }

    static async delete(config: Config, api: D2Api, ids: Id[]): Promise<void> {
        return new ProjectDelete(config, api).delete(ids);
    }

    setCovid19(options: SetCovid19WithRelationsOptions): {
        selectionInfo: SelectionInfo;
        project: Project;
    } {
        const res = this.disaggregation.setCovid19WithRelations(options);
        const { selectionInfo, disaggregation: newDisaggregation } = res;
        const newProject = this.setObj({ disaggregation: newDisaggregation });
        return { selectionInfo, project: newProject };
    }

    getAdditionalFromFunders() {
        return _(this.funders)
            .map(funder => _.last(funder.code?.split("_")))
            .compact()
            .join("-");
    }
}

interface Project extends ProjectData {}

type Dates = { openingDate: string; closedDate: string };

type OrgUnitWithDates = BaseOrgUnit & Dates;

type BaseOrgUnit = { name: string; code: string };

export function getDatesFromOrgUnit<OU extends OrgUnitWithDates>(
    orgUnit: OU
): { startDate: Moment | undefined; endDate: Moment | undefined } {
    const process = (s: string | undefined, mapper: (d: Moment) => Moment) =>
        s ? mapper(moment(s)) : undefined;
    return {
        startDate: process(orgUnit.openingDate, d => d.add(1, "month")),
        endDate: process(orgUnit.closedDate, d => d.subtract(1, "month").endOf("month")),
    };
}

function getPrefix(orgUnit: OrgUnitWithDates): string {
    // code: `${awardNumber}${subsequentLettering}[-${location}]`
    const awardNumberWithSubsequentLettering = orgUnit.code?.split("-")[0] || "";
    return awardNumberWithSubsequentLettering + " - ";
}

function removeAwardNumberPrefixFromOrgUnit(orgUnit: OrgUnitWithDates): string {
    const prefix = getPrefix(orgUnit);
    return orgUnit.name.startsWith(prefix) ? orgUnit.name.slice(prefix.length) : orgUnit.name;
}

export function addAwardNumberPrefixForOrgUnit(orgUnit: OrgUnitWithDates): string {
    const prefix = getPrefix(orgUnit);

    if (orgUnit.name.startsWith(prefix)) {
        return orgUnit.name;
    } else {
        return prefix + orgUnit.name;
    }
}

export function getProjectFromOrgUnit<OU extends OrgUnitWithDates>(orgUnit: OU): OU {
    const { startDate, endDate } = getDatesFromOrgUnit(orgUnit);
    const name = removeAwardNumberPrefixFromOrgUnit(orgUnit);

    return {
        ...orgUnit,
        name: name,
        displayName: name,
        ...(startDate ? { openingDate: toISOString(startDate) } : {}),
        ...(endDate ? { closedDate: toISOString(endDate) } : {}),
    };
}

export function getOrgUnitDatesFromProject(startDate: Moment, endDate: Moment): Dates {
    return {
        openingDate: toISOString(startDate.clone().subtract(1, "month").startOf("day")),
        closedDate: toISOString(endDate.clone().add(1, "month").endOf("month").startOf("day")),
    };
}

function getPeriodIds(dataSet: DataSet): string[] {
    return _(dataSet.dataInputPeriods)
        .map(dip => dip.period.id)
        .sortBy()
        .value();
}

export function getPeriodsData(dataSet: DataSet) {
    const periodIds = getPeriodIds(dataSet);
    const isTarget = dataSet.code.endsWith("TARGET");
    let currentPeriodId;

    if (isTarget) {
        currentPeriodId = _.first(periodIds);
    } else {
        const nowPeriodId = moment().format(monthFormat);
        currentPeriodId = periodIds.includes(nowPeriodId) ? nowPeriodId : _.last(periodIds);
    }

    return { periodIds, currentPeriodId };
}

export type DataElementInfo = {
    dataElement: DataElement;
    isMER: boolean;
    isCovid19: boolean;
    usedInDataSetSection: boolean;
};

export type SectorsInfo = Array<{
    sector: Sector;
    dataElementsInfo: Array<DataElementInfo>;
}>;

export type ProjectBasic = Pick<
    Project,
    "id" | "name" | "orgUnit" | "dataSets" | "config" | "api" | "dataSetsByType"
>;

export default Project;<|MERGE_RESOLUTION|>--- conflicted
+++ resolved
@@ -107,11 +107,8 @@
     dashboard: Partial<Dashboards>;
     initialData: Omit<ProjectData, "initialData"> | undefined;
     sharing: Sharing;
-<<<<<<< HEAD
     documents: ProjectDocument[];
-=======
     isDartApplicable: boolean;
->>>>>>> 003d1fe5
 }
 
 export interface Dashboard {
@@ -236,11 +233,8 @@
         dashboard: i18n.t("Dashboard"),
         initialData: i18n.t("Initial Data"),
         sharing: i18n.t("Sharing"),
-<<<<<<< HEAD
         documents: i18n.t("Documents"),
-=======
         isDartApplicable: i18n.t("Is this DART applicable?"),
->>>>>>> 003d1fe5
     };
 
     static getFieldName(field: ProjectField): string {
