--- conflicted
+++ resolved
@@ -50,14 +50,10 @@
         people: "PEOPLE",
         benefit: "BENEFIT",
     },
-<<<<<<< HEAD
-    organisationUnitGroupSets: {
-=======
     legendSets: {
         achieved: "ACTUAL_TARGET_ACHIEVED",
     },
-    organitionUnitGroupSets: {
->>>>>>> 5fb6f5e2
+    organisationUnitGroupSets: {
         funder: "FUNDER",
         location: "LOCATION",
     },
