--- conflicted
+++ resolved
@@ -740,15 +740,13 @@
         const codeInfo = ProjectDb.getCodeInfo(code);
         const { displayName } = getProjectFromOrgUnit(orgUnit);
 
-<<<<<<< HEAD
         const projectDocumentRepository = new ProjectDocumentRepository(api);
         const projectDocumentsIds = projectInfo.documents.map(documentId => documentId);
         const existingProjectDocuments = await projectDocumentRepository.getByIds(
             projectDocumentsIds
-=======
+        );
         const isInDartApplicableGroup = orgUnit.organisationUnitGroups.some(
             group => group.id === config.organisationUnitGroups.isDartApplicable.id
->>>>>>> 003d1fe5
         );
 
         const projectData = {
@@ -770,13 +768,10 @@
             dataElementsMER,
             disaggregation,
             sharing: getSharing(projectDataSets.target),
-<<<<<<< HEAD
             documents: existingProjectDocuments.map(projectDocument => {
                 return ProjectDocument.create(projectDocument);
             }),
-=======
             isDartApplicable: isInDartApplicableGroup,
->>>>>>> 003d1fe5
         };
         const project = new Project(api, config, { ...projectData, initialData: projectData });
         return project;
