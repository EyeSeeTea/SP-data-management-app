--- conflicted
+++ resolved
@@ -110,7 +110,6 @@
         ]);
 
         await this.saveMERData(orgUnit.id).getData();
-<<<<<<< HEAD
 
         const response = await api.metadata
             .post(payload)
@@ -131,10 +130,6 @@
                 : this.project;
 
         return { orgUnit: orgUnitToSave, payload, response, project: savedProject };
-=======
-        const response = await api.metadata.post(payload).getData();
-        return { orgUnit: orgUnitToSave, payload, response, project: this.project };
->>>>>>> 99ab6307
     }
 
     saveMERData(orgUnitId: Id): D2ApiResponse<void> {
