import _ from "lodash";
import moment from "moment";
import { D2DataSet, D2OrganisationUnit, D2ApiResponse, MetadataPayload, Id, D2Api } from "d2-api";
import { SelectedPick, D2OrganisationUnitSchema } from "d2-api";
import { PartialModel, Ref, PartialPersistedModel, MetadataResponse } from "d2-api";
<<<<<<< HEAD
import Project, {
    getOrgUnitDatesFromProject,
    getDatesFromOrgUnit,
    DataInputPeriod,
} from "./Project";
=======
import Project, { getOrgUnitDatesFromProject, getDatesFromOrgUnit, DataSetType } from "./Project";
>>>>>>> 14925d0b
import { getMonthsRange, toISOString } from "../utils/date";
import "../utils/lodash-mixins";
import ProjectDashboard from "./ProjectDashboard";
import { getUid, getDataStore, getIds } from "../utils/dhis2";
import { Config } from "./Config";
import { runPromises } from "../utils/promises";
import DataElementsSet from "./dataElementsSet";
import { ProjectInfo, getProjectStorageKey } from "./MerReport";

const expiryDaysInMonthActual = 10;

type OpenProperties = "dataInputPeriods" | "openFuturePeriods" | "expiryDays";
export type DataSetOpenAttributes = Pick<D2DataSet, OpenProperties>;

export default class ProjectDb {
    api: D2Api;
    config: Config;

    constructor(public project: Project) {
        this.api = project.api;
        this.config = project.config;
    }

    async save() {
        const saveReponse = await this.saveMetadata();
        this.updateOrgUnit(saveReponse.response, saveReponse.orgUnit);
        return saveReponse;
    }

    async saveMetadata() {
        const { project, api, config } = this;
        const { startDate, endDate } = project;

        const validationErrors = _.flatten(_.values(await project.validate()));
        if (!_.isEmpty(validationErrors)) {
            throw new Error("Validation errors:\n" + validationErrors.join("\n"));
        } else if (!startDate || !endDate || !project.parentOrgUnit) {
            throw new Error("Invalid project state");
        }

        const baseAttributeValues = [
            { value: "true", attribute: { id: config.attributes.createdByApp.id } },
        ];

        const orgUnit = {
            id: project.id,
            name: project.name,
            displayName: project.name,
            path: project.parentOrgUnit.path + "/" + project.id,
            code: project.code,
            shortName: project.shortName,
            description: project.description,
            parent: { id: getOrgUnitId(project.parentOrgUnit) },
            ...getOrgUnitDatesFromProject(startDate, endDate),
            openingDate: toISOString(startDate.clone().subtract(1, "month")),
            closedDate: toISOString(
                endDate
                    .clone()
                    .add(1, "month")
                    .endOf("month")
            ),
            attributeValues: baseAttributeValues,
        };

        const projectWithOrgUnit = project.set("orgUnit", orgUnit);
        const dashboardsMetadata = new ProjectDashboard(projectWithOrgUnit).generate();
        const dashboard = dashboardsMetadata.dashboards[0];
        if (!dashboard) throw new Error("No dashboard defined");

        const orgUnitToSave = {
            ...orgUnit,
            attributeValues: addAttributeValue(
                orgUnit.attributeValues,
                config.attributes.projectDashboard,
                dashboard.id
            ),
        };

        const orgUnitGroupsToSave = await getOrgUnitGroups(api, project);

        const dataSetAttributeValues = addAttributeValue(
            baseAttributeValues,
            config.attributes.orgUnitProject,
            orgUnit.id
        );

        const dataSetTargetMetadata = this.getDataSetMetadata(orgUnit, {
            name: `${project.name} Target`,
            code: "TARGET",
            attributeValues: dataSetAttributeValues,
            workflow: { id: config.dataApprovalWorkflows.project.id },
            ...this.getDataSetOpenAttributes("target"),
        });
        const dataSetTarget = _(dataSetTargetMetadata.dataSets).getOrFail(0);

        const dataSetActualMetadata = this.getDataSetMetadata(orgUnit, {
            name: `${project.name} Actual`,
            code: "ACTUAL",
            attributeValues: dataSetAttributeValues,
            workflow: { id: config.dataApprovalWorkflows.project.id },
            ...this.getDataSetOpenAttributes("actual"),
        });
        const dataSetActual = _(dataSetActualMetadata.dataSets).getOrFail(0);

        const orgUnitsMetadata: OrgUnitsMeta = {
            organisationUnits: [orgUnitToSave],
            organisationUnitGroups: orgUnitGroupsToSave,
        };

        const payload = flattenPayloads([
            orgUnitsMetadata,
            dataSetTargetMetadata,
            dataSetActualMetadata,
            dashboardsMetadata,
        ]);

        await this.saveMERData(orgUnit.id).getData();

        const response = await this.postPayload(payload);

        const savedProject =
            response && response.status === "OK"
                ? this.project.setObj({
                      id: orgUnit.id,
                      orgUnit: orgUnit,
                      dashboard: { id: dashboard.id },
                      dataSets: { actual: dataSetActual, target: dataSetTarget },
                  })
                : this.project;

        return { orgUnit: orgUnitToSave, payload, response, project: savedProject };
    }

    async updateDataSet(dataSet: Ref, attrs: PartialModel<D2DataSet>) {
        const { dataSets } = await this.api.metadata
            .get({
                dataSets: {
                    fields: { $owner: true },
                    filter: { id: { eq: dataSet.id } },
                },
            })
            .getData();
        const dbDataSet = _(dataSets).get(0, null);

        if (dbDataSet) {
            const res = await this.api.models.dataSets.put({ ...dbDataSet, ...attrs }).getData();

            if (res.status !== "OK") throw new Error("Error saving data set");
        }
    }

    getDataSetOpenAttributes(dataSetType: DataSetType): DataSetOpenAttributes {
        const { startDate, endDate } = this.project.getDates();
        const projectOpeningDate = startDate;
        const projectClosingDate = startDate
            .clone()
            .add(1, "month")
            .endOf("month");

        switch (dataSetType) {
            case "target": {
                const targetPeriods = getMonthsRange(startDate, endDate).map(date => ({
                    period: { id: date.format("YYYYMM") },
                    openingDate: toISOString(projectOpeningDate),
                    closingDate: toISOString(projectClosingDate),
                }));

                return {
                    dataInputPeriods: targetPeriods,
                    openFuturePeriods: Math.max(endDate.diff(moment(), "month") + 1, 0),
                    expiryDays: 0,
                };
            }
            case "actual": {
                const actualPeriods = getMonthsRange(startDate, endDate).map(date => ({
                    period: { id: date.format("YYYYMM") },
                    openingDate: toISOString(projectOpeningDate),
                    closingDate: toISOString(
                        date
                            .clone()
                            .startOf("month")
                            .add(1, "month")
                            .date(expiryDaysInMonthActual)
                    ),
                }));

                return {
                    dataInputPeriods: actualPeriods,
                    openFuturePeriods: 1,
                    expiryDays: expiryDaysInMonthActual + 1,
                };
            }
        }
    }

    async postPayload(payload: Partial<MetadataPayload> & Pick<MetadataPayload, "sections">) {
        // 2.31 still has problems when updating dataSet/sections in the same payload, split in two
        const { api, project } = this;
        const sectionsPayload = _.pick(payload, ["sections"]);
        const nonSectionsPayload = _.omit(payload, ["sections"]);
        const dataSets = project.dataSets
            ? [project.dataSets.actual, project.dataSets.target]
            : null;

        const oldSections = dataSets
            ? (
                  await api.metadata
                      .get({
                          sections: {
                              fields: { id: true },
                              filter: { "dataSet.id": { in: dataSets.map(ds => ds.id) } },
                          },
                      })
                      .getData()
              ).sections
            : [];

        // Delete old sections which are not in current sectors
        const sectionsToDelete = _(oldSections)
            .differenceBy(payload.sections, section => section.id)
            .value();
        runPromises(
            sectionsToDelete.map(section => () => api.models.sections.delete(section).getData())
        );

        const response = await api.metadata
            .post(nonSectionsPayload)
            .getData()
            .catch(_err => null);

        if (!response || response.status !== "OK" || _.isEmpty(sectionsPayload)) return response;

        return api.metadata
            .post(sectionsPayload)
            .getData()
            .catch(_err => null);
    }

    saveMERData(orgUnitId: Id): D2ApiResponse<void> {
        const dataStore = getDataStore(this.project.api);
        const dataElementsForMER = this.project.dataElements.get({ onlyMERSelected: true });
        const ids = _.uniq(dataElementsForMER.map(de => de.id));
        const value: ProjectInfo = { merDataElementIds: ids };
        return dataStore.save(getProjectStorageKey({ id: orgUnitId }), value);
    }

    /*
    When we create the organisation unit using the metadata endpoint, we have two problems regarding
    the getOrganisationUnitTree.action endpoint:

    1. The version field is reset only when using the specific model endpoint, when using
        a metadata POST, the orgUnit tree in data entry is not updated.

    2. There seems to be a bug with fields odate/cdate: sometimes they will be saved as
        a long date format ("Fri Nov 08 09:49:00 GMT 2019"), instead of the correct format "YYYY-MM-DD",
        which breaks the data-entry JS code.

    Workaround: Re-save the orgUnit using a PUT /api/organisationUnits.

    This is an extra, so don't stop the saving process in case of an error.
    */
    async updateOrgUnit(
        response: MetadataResponse | null,
        orgUnit: PartialPersistedModel<D2OrganisationUnit>
    ) {
        if (response && response.status === "OK") {
            await this.project.api.models.organisationUnits
                .put(orgUnit)
                .getData()
                .then(() => true)
                .catch(() => false);
        }
    }

    getDataSetMetadata<T extends PartialPersistedModel<D2OrganisationUnit>>(
        orgUnit: T,
<<<<<<< HEAD
        baseDataSet: PartialModel<Omit<D2DataSet, "code" | "dataInputPeriods">> & {
            code: string;
            dataInputPeriods: DataInputPeriod[];
        }
=======
        baseDataSet: PartialModel<D2DataSet> & Pick<D2DataSet, "code" | OpenProperties>
>>>>>>> 14925d0b
    ) {
        const { project } = this;
        const dataSetId = getUid("dataSet", project.uid + baseDataSet.code);
        const dataElements = project.getSelectedDataElements();

        const dataElementsInSectors = _(dataElements)
            .filter(de => project.sectors.some(sector => sector.id === de.sectorId))
            .value();

        const dataSetElements = _.uniqBy(dataElementsInSectors, de => de.id).map(dataElement => ({
            dataSet: { id: dataSetId },
            dataElement: { id: dataElement.id },
            categoryCombo: { id: dataElement.categoryComboId },
        }));

        const sectorIdForDataElementId = _(dataElementsInSectors)
            .groupBy(de => de.id)
            .map((des, deId) => [deId, _.sortBy(des, de => (de.isMainSector ? 0 : 1))[0].sectorId])
            .fromPairs()
            .value();

        const sections0 = project.sectors.map((sector, index) => {
            const dataElementsForSector = dataElements
                .filter(de => de.sectorId === sector.id)
                .filter(de => sectorIdForDataElementId[de.id] === sector.id)
                .map(de => ({ id: de.id }));

            if (_.isEmpty(dataElementsForSector)) return null;

            return {
                id: getUid("section", project.uid + baseDataSet.code + sector.id),
                dataSet: { id: dataSetId },
                sortOrder: index,
                name: sector.displayName,
                code: sector.code + "_" + dataSetId,
                dataElements: dataElementsForSector,
                greyedFields: [],
            };
        });
        const sections = _.compact(sections0);

        const dataSet = {
            id: dataSetId,
            description: project.description,
            periodType: "Monthly",
            dataElementDecoration: true,
            renderAsTabs: true,
            categoryCombo: { id: project.config.categoryCombos.targetActual.id },
            organisationUnits: [{ id: orgUnit.id }],
            timelyDays: 0,
            formType: "DEFAULT" as const,
            ...baseDataSet,
            sections: sections.map(section => ({ id: section.id, code: section.code })),
            dataSetElements,
            code: `${orgUnit.id}_${baseDataSet.code}`,
            publicAccess: "rwrw----", // TODO: Add real permissions when defined
        };

        return { dataSets: [dataSet], sections };
    }

    static async get(api: D2Api, config: Config, id: string): Promise<Project> {
        const { organisationUnits, dataSets } = await api.metadata
            .get({
                organisationUnits: {
                    fields: {
                        id: true,
                        path: true,
                        displayName: true,
                        name: true,
                        description: true,
                        code: true,
                        openingDate: true,
                        closedDate: true,
                        parent: { id: true, displayName: true, path: true },
                        organisationUnitGroups: { id: true },
                        attributeValues: { attribute: { id: true }, value: true },
                    },
                    filter: { id: { eq: id } },
                },
                dataSets: {
                    fields: {
                        id: true,
                        code: true,
                        dataSetElements: { dataElement: { id: true }, categoryCombo: { id: true } },
                        dataInputPeriods: { period: true, openingDate: true, closingDate: true },
                        sections: { code: true },
                        openFuturePeriods: true,
                        expiryDays: true,
                    },
                    filter: { code: { $like: id } },
                },
            })
            .getData();

        const orgUnit = organisationUnits[0];
        if (!orgUnit) throw new Error("Org unit not found");

        const dashboardId = getDashboardId(config, orgUnit);

        const getDataSet = (type: DataSetType) => {
            const dataSet = _(dataSets).find(dataSet => dataSet.code.endsWith(type.toUpperCase()));
            if (!dataSet) throw new Error(`Cannot find dataset: ${type}`);
            return dataSet;
        };

        const projectDataSets = { actual: getDataSet("actual"), target: getDataSet("target") };

        const dataElementIdsForMer = await getDataElementIdsForMer(api, id);

        const code = orgUnit.code || "";
        const { startDate, endDate } = getDatesFromOrgUnit(orgUnit);
        const sectorCodes = projectDataSets.actual.sections.map(section =>
            getSectorCodeFromSectionCode(section.code)
        );
        const sectors = _(config.sectors)
            .keyBy(sector => sector.code)
            .at(sectorCodes)
            .compact()
            .value();
        const dataElementsSet = DataElementsSet.build(config);
        const dataElementsSetWithSelections = dataElementsSet
            .updateSelected(projectDataSets.actual.dataSetElements.map(dse => dse.dataElement.id))
            .updateMERSelected(dataElementIdsForMer);

        const projectData = {
            id: orgUnit.id,
            name: orgUnit.name,
            description: orgUnit.description,
            awardNumber: code.slice(0, 5),
            subsequentLettering: code.slice(5, 5 + 2),
            speedKey: code.slice(8),
            startDate: startDate,
            endDate: endDate,
            sectors: sectors,
            funders: _.intersectionBy(config.funders, orgUnit.organisationUnitGroups, "id"),
            locations: _.intersectionBy(config.locations, orgUnit.organisationUnitGroups, "id"),
            orgUnit: orgUnit,
            parentOrgUnit: orgUnit.parent,
            dataSets: projectDataSets,
            dashboard: dashboardId ? { id: dashboardId } : undefined,
            dataElements: dataElementsSetWithSelections,
        };

        const project = new Project(api, config, { ...projectData, initialData: projectData });
        return project;
    }
}

async function getDataElementIdsForMer(api: D2Api, id: string) {
    const dataStore = getDataStore(api);
    const value = await dataStore
        .get<ProjectInfo | undefined>(getProjectStorageKey({ id }))
        .getData();
    if (!value) console.error("Cannot get MER selections");
    return value ? value.merDataElementIds : [];
}

export function getSectorCodeFromSectionCode(code: string | undefined) {
    return _.initial((code || "").split("_")).join("_");
}

type OrgUnitsMeta = Pick<MetadataPayload, "organisationUnits" | "organisationUnitGroups">;

async function getOrgUnitGroups(api: D2Api, project: Project) {
    /* The project may have changed funders and locations, so get also the previously related
       groups to clear them if necessary */
    const orgUnitId = project.id;
    const { organisationUnitGroups: prevOrgUnitGroups } = await api.metadata
        .get({
            organisationUnitGroups: {
                fields: { $owner: true },
                filter: { "organisationUnits.id": { eq: orgUnitId } },
            },
        })
        .getData();

    const orgUnitGroupIds = new Set(getIds([...project.funders, ...project.locations]));

    const { organisationUnitGroups: newOrgUnitGroups } = await api.metadata
        .get({
            organisationUnitGroups: {
                fields: { $owner: true },
                filter: { id: { in: Array.from(orgUnitGroupIds) } },
            },
        })
        .getData();

    const orgUnitGroupsToSave = _(prevOrgUnitGroups)
        .concat(newOrgUnitGroups)
        .uniqBy(oug => oug.id)
        .value();

    return orgUnitGroupsToSave.map(orgUnitGroup => {
        const organisationUnits = _(orgUnitGroup.organisationUnits || [])
            .filter(ou => ou.id !== orgUnitId)
            .map(ou => ({ id: ou.id }))
            .concat(orgUnitGroupIds.has(orgUnitGroup.id) ? [{ id: orgUnitId }] : [])
            .value();
        return { ...orgUnitGroup, organisationUnits };
    });
}

function getOrgUnitId(orgUnit: { path: string }): string {
    const id = _.last(orgUnit.path.split("/"));
    if (id) return id;
    else throw new Error(`Invalid path: ${orgUnit.path}`);
}

function addAttributeValue<Attribute extends Ref>(
    attributeValues: Array<{ attribute: Ref; value: string }>,
    attribute: Attribute,
    value: string
) {
    return attributeValues.concat([{ value, attribute: { id: attribute.id } }]);
}

type OrgUnitsWithAttributes = SelectedPick<
    D2OrganisationUnitSchema,
    { attributeValues: { attribute: { id: true }; value: true } }
>;

export function getDashboardId<OrgUnit extends OrgUnitsWithAttributes>(
    config: Config,
    orgUnit: OrgUnit
): Id | undefined {
    const { projectDashboard } = config.attributes;
    return _(orgUnit.attributeValues)
        .map(av => (av.attribute.id === projectDashboard.id ? av.value : null))
        .compact()
        .first();
}

export function flattenPayloads<Model extends keyof MetadataPayload>(
    payloads: Array<Partial<Pick<MetadataPayload, Model>>>
): Pick<MetadataPayload, Model> {
    const concat = <T>(value1: T[] | undefined, value2: T[]): T[] => (value1 || []).concat(value2);
    const payload = payloads.reduce(
        (payloadAcc, payload) => _.mergeWith(payloadAcc, payload, concat),
        {} as Pick<MetadataPayload, Model>
    );
    return payload as Pick<MetadataPayload, Model>;
}<|MERGE_RESOLUTION|>--- conflicted
+++ resolved
@@ -3,15 +3,7 @@
 import { D2DataSet, D2OrganisationUnit, D2ApiResponse, MetadataPayload, Id, D2Api } from "d2-api";
 import { SelectedPick, D2OrganisationUnitSchema } from "d2-api";
 import { PartialModel, Ref, PartialPersistedModel, MetadataResponse } from "d2-api";
-<<<<<<< HEAD
-import Project, {
-    getOrgUnitDatesFromProject,
-    getDatesFromOrgUnit,
-    DataInputPeriod,
-} from "./Project";
-=======
 import Project, { getOrgUnitDatesFromProject, getDatesFromOrgUnit, DataSetType } from "./Project";
->>>>>>> 14925d0b
 import { getMonthsRange, toISOString } from "../utils/date";
 import "../utils/lodash-mixins";
 import ProjectDashboard from "./ProjectDashboard";
@@ -288,14 +280,7 @@
 
     getDataSetMetadata<T extends PartialPersistedModel<D2OrganisationUnit>>(
         orgUnit: T,
-<<<<<<< HEAD
-        baseDataSet: PartialModel<Omit<D2DataSet, "code" | "dataInputPeriods">> & {
-            code: string;
-            dataInputPeriods: DataInputPeriod[];
-        }
-=======
         baseDataSet: PartialModel<D2DataSet> & Pick<D2DataSet, "code" | OpenProperties>
->>>>>>> 14925d0b
     ) {
         const { project } = this;
         const dataSetId = getUid("dataSet", project.uid + baseDataSet.code);
