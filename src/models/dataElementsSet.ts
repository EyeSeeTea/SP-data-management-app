import _ from "lodash";
import { Id } from "d2-api";

import { Config, DataElementGroupSet, BaseConfig, Metadata } from "./Config";
import { Sector } from "./Project";
import i18n from "../locales";
import { GetItemType } from "../types/utils";

/*
    Abstract list of Project data element of type DataElement. Usage:

    const dataElementsSet = await DataElements.build(api)
    const dataElements = dataElementsSet.get();
    # [... Array of data elements ...]
*/

export const indicatorTypes = ["global" as const, "sub" as const];
export const peopleOrBenefit = ["people" as const, "benefit" as const];

export type IndicatorType = GetItemType<typeof indicatorTypes>;
export type PeopleOrBenefit = GetItemType<typeof peopleOrBenefit>;

export interface DataElementWithCodePairing {
    id: Id;
    name: string;
    code: string;
    description: string;
    sectorId: Id;
    indicatorType: IndicatorType;
    peopleOrBenefit: PeopleOrBenefit;
    series: string;
    pairedDataElementCode: string;
    categoryComboId: Id;
}

export interface DataElement extends DataElementWithCodePairing {
    pairedDataElement: DataElement | undefined;
    pairedDataElementName: string | undefined; // Add separate field so we can filter in objects table
}

interface DataElementsData {
    dataElements: DataElement[];
    selected: string[];
    selectedMER: string[];
}

export interface SelectionUpdate {
    selected: DataElement[];
    unselected: DataElement[];
}

type GetOptions = Partial<{
    sectorId: string;
    series: string;
    indicatorType: IndicatorType;
    peopleOrBenefit: PeopleOrBenefit;
    onlySelected: boolean;
    onlyMERSelected: boolean;
    includePaired: boolean;
}>;

type DataElementGroupCodes = Config["base"]["dataElementGroups"];

function getSectorAndSeriesKey(
    dataElement: DataElement,
    dataElementOverride: Partial<DataElement> = {}
): string {
    const de = _.merge({}, dataElement, dataElementOverride);
    return [de.sectorId, de.series, de.indicatorType].join("-");
}

export default class DataElementsSet {
    dataElementsBy: {
        id: Record<Id, DataElement>;
        code: Record<string, DataElement>;
        sectorAndSeries: Record<string, DataElement[]>;
    };

    constructor(private data: DataElementsData) {
        this.dataElementsBy = {
            id: _.keyBy(data.dataElements, de => de.id),
            code: _.keyBy(data.dataElements, de => de.code),
            sectorAndSeries: _.groupBy(data.dataElements, de => getSectorAndSeriesKey(de)),
        };
    }

    validate(sectors: Sector[], getOptions: GetOptions) {
        const sectorsWithSelectedItems = _(this.get(getOptions))
            .countBy(de => de.sectorId)
            .keys()
            .map(sectorId => ({ id: sectorId }))
            .value();
        const missingSectors = _(sectors)
            .differenceBy(sectorsWithSelectedItems, sector => sector.id)
            .map(s => s.displayName)
            .value();
        const missingInfo = missingSectors.join(", ");

        return missingSectors.length > 0
            ? [i18n.t("The following sectors have no indicators selected:" + " " + missingInfo)]
            : [];
    }

    validateSelection(sectors: Sector[]) {
        return this.validate(sectors, { onlySelected: true });
    }

    validateMER(sectors: Sector[]) {
        return this.validate(sectors, { onlyMERSelected: true });
    }

    get selected(): string[] {
        return this.data.selected;
    }

    static async getDataElements(
        baseConfig: BaseConfig,
        metadata: Metadata
    ): Promise<DataElement[]> {
        const { dataElementGroupSets } = metadata;
        const sectorsCode = baseConfig.dataElementGroupSets.sector;
        const sectorsSet = getBy(dataElementGroupSets, "code", sectorsCode);
        const pairedDataElementCode = baseConfig.attributes.pairedDataElement;
        const attributePairedElements = getBy(metadata.attributes, "code", pairedDataElementCode);
        const codes = baseConfig.dataElementGroups;
        const dataElementsById = _(metadata.dataElements).keyBy(de => de.id);

        return _.flatMap(sectorsSet.dataElementGroups, sectorGroup => {
            const groupCodesByDataElementId = getGroupCodeByDataElementId(dataElementGroupSets);

            const dataElements = _(sectorGroup.dataElements)
                .map(dataElementRef => {
                    const d2DataElement = dataElementsById.getOrFail(dataElementRef.id);
                    const pairedDataElement = _(d2DataElement.attributeValues)
                        .map(attributeValue =>
                            attributeValue.attribute.id == attributePairedElements.id
                                ? attributeValue.value
                                : null
                        )
                        .compact()
                        .first();

                    const groupCodes = groupCodesByDataElementId[d2DataElement.id] || new Set();
                    const indicatorType = getGroupKey(groupCodes, codes, ["global", "sub"]);
                    const peopleOrBenefit = getGroupKey(groupCodes, codes, ["people", "benefit"]);
                    const seriesPrefix = `SERIES_`;
                    const seriesCode = Array.from(groupCodes).find(code =>
                        code.startsWith(seriesPrefix)
                    );

                    if (!indicatorType) {
                        console.error(`Data Element ${d2DataElement.id} has no indicator type 1`);
                    } else if (!peopleOrBenefit) {
                        console.error(`Data Element ${d2DataElement.id} has no indicator type 2`);
                    } else if (!seriesCode) {
                        console.error(`Data Element ${d2DataElement.id} has no series`);
                    } else {
                        const dataElement: DataElementWithCodePairing = {
                            id: d2DataElement.id,
                            name: d2DataElement.displayName,
                            code: d2DataElement.code,
                            description: d2DataElement.description,
                            sectorId: sectorGroup.id,
                            indicatorType,
                            peopleOrBenefit,
                            series: seriesCode.replace(seriesPrefix, ""),
                            pairedDataElementCode: pairedDataElement || "",
                            categoryComboId: d2DataElement.categoryCombo.id,
                        };
                        return dataElement;
                    }
                })
                .compact()
                .value();

            return getMainDataElements(dataElements);
        });
    }

    static async build(config: Config) {
        return new DataElementsSet({
            dataElements: config.dataElements,
            selected: [],
            selectedMER: [],
        });
    }

    get(options: GetOptions = {}): DataElement[] {
        if (_.isEqual(options, {})) return this.data.dataElements;

<<<<<<< HEAD
        const { sectorId, series, indicatorType, onlySelected, onlyMERSelected } = options;
        const { dataElements } = this.data;
        const selected = onlySelected ? new Set(this.data.selected) : new Set();
        const selectedMER = onlyMERSelected ? new Set(this.data.selectedMER) : new Set();
        const includePaired = onlyMERSelected ? true : options.includePaired;

        const mainDEs = onlySelected
            ? dataElements.filter(dataElement => selected.has(dataElement.id))
            : dataElements;

        const dataElementsIncluded = includePaired
            ? _.uniqBy(_.flatMap(mainDEs, de => _.compact([de, de.pairedDataElement])), "id")
            : mainDEs;

        const dataElementsFiltered = dataElementsIncluded.filter(
            dataElement =>
                (!sectorId || dataElement.sectorId === sectorId) &&
                (!series || dataElement.series === series) &&
                (!indicatorType || dataElement.indicatorType === indicatorType) &&
                (!onlyMERSelected || selectedMER.has(dataElement.id))
=======
        const { sectorId, series, indicatorType, onlySelected, peopleOrBenefit } = options;
        const { dataElements: items } = this.data;
        const selected = new Set(onlySelected ? this.data.selected : []);

        const dataElementsFiltered = items.filter(
            de =>
                (!sectorId || de.sectorId === sectorId) &&
                (!series || de.series === series) &&
                (!indicatorType || de.indicatorType === indicatorType) &&
                (!peopleOrBenefit || de.peopleOrBenefit === peopleOrBenefit) &&
                (!onlySelected || selected.has(de.id))
>>>>>>> 7c7038db
        );

        return dataElementsFiltered;
    }

    updateSelection(
        dataElementIds: string[]
    ): { related: SelectionUpdate; dataElements: DataElementsSet } {
        const { selected } = this.data;
        const newSelected = _.difference(dataElementIds, selected);
        // const newUnselected = _.difference(selected, dataElementIds);
        const currentSelection = new Set(dataElementIds);
        const related = {
            selected: this.getRelated(newSelected).filter(de => !currentSelection.has(de.id)),
            unselected: [] as DataElement[],
        };
        const finalSelected = _(dataElementIds)
            .union(related.selected.map(de => de.id))
            .difference(related.unselected.map(de => de.id))
            .value();
        const dataElementsUpdated = new DataElementsSet({
            ...this.data,
            selected: finalSelected,
        });

        return { related, dataElements: dataElementsUpdated };
    }

    get selectedMER() {
        return this.data.selectedMER;
    }

    updateMERSelection(dataElementIds: string[]): DataElementsSet {
        const selectedIds = this.get({ onlySelected: true, includePaired: true }).map(de => de.id);
        return new DataElementsSet({
            ...this.data,
            selectedMER: _.intersection(selectedIds, dataElementIds),
        });
    }

    getFullSelection(dataElementIds: string[], sectorId: string, getOptions: GetOptions): string[] {
        const selectedIdsInOtherSectors = this.get(getOptions)
            .filter(de => de.sectorId !== sectorId)
            .map(de => de.id);
        return _.union(selectedIdsInOtherSectors, dataElementIds);
    }

    getRelated(dataElementIds: Id[]): DataElement[] {
        const dataElements = _(dataElementIds)
            .map(dataElementId => _(this.dataElementsBy.id).get(dataElementId) as DataElement)
            .compact()
            .value();

        const relatedGlobalBySeries = _(dataElements)
            .map(dataElement => {
                const related =
                    dataElement.indicatorType == "sub"
                        ? _(this.dataElementsBy.sectorAndSeries).get(
                              getSectorAndSeriesKey(dataElement, { indicatorType: "global" }),
                              []
                          )
                        : [];
                return { id: dataElement.id, related };
            })
            .value();

        return _(relatedGlobalBySeries)
            .groupBy(({ id }) => id)
            .mapValues(groups => _.flatMap(groups, ({ related }) => related))
            .values()
            .flatten()
            .value();
    }
}

function getMainDataElements(dataElements: DataElementWithCodePairing[]): DataElement[] {
    const pairedCodes = new Set(
        _(dataElements)
            .filter(de => de.peopleOrBenefit === "benefit")
            .map(de => de.pairedDataElementCode)
            .uniq()
            .value()
    );
    const dataElementsByCode = _(dataElements).keyBy(de => de.code);
    const nonPairedPeopleDataElements = _.reject(
        dataElements,
        de => de.peopleOrBenefit === "people" && pairedCodes.has(de.code)
    );

    return nonPairedPeopleDataElements.map(dataElement => {
        const de = dataElementsByCode.get(dataElement.pairedDataElementCode, undefined);
        const pairedDataElement = de
            ? { ...de, pairedDataElement: undefined, pairedDataElementName: undefined }
            : undefined;
        return {
            ...dataElement,
            pairedDataElement,
            pairedDataElementName: de ? de.name : undefined,
        };
    });
}

function getGroupCodeByDataElementId(
    dataElementGroupSets: DataElementGroupSet[]
): { [dataElementId: string]: Set<string> } {
    return _(dataElementGroupSets)
        .flatMap(degSet => degSet.dataElementGroups)
        .flatMap(deg => deg.dataElements.map(de => ({ id: de.id, code: deg.code })))
        .groupBy(obj => obj.id)
        .mapValues(objs => new Set(objs.map(obj => obj.code)))
        .value();
}

function getGroupKey<T extends keyof DataElementGroupCodes>(
    groupCodes: Set<string>,
    degCodes: DataElementGroupCodes,
    keys: (T)[]
): T | undefined {
    return keys.find(key => groupCodes.has(degCodes[key]));
}

function getBy<T, K extends keyof T>(objs: T[], key: K, value: T[K]): T {
    const matchingObj = objs.find(obj => obj[key] === value);
    if (!matchingObj) {
        throw new Error(`Cannot get object: ${key}=${value}`);
    } else {
        return matchingObj;
    }
}<|MERGE_RESOLUTION|>--- conflicted
+++ resolved
@@ -188,8 +188,14 @@
     get(options: GetOptions = {}): DataElement[] {
         if (_.isEqual(options, {})) return this.data.dataElements;
 
-<<<<<<< HEAD
-        const { sectorId, series, indicatorType, onlySelected, onlyMERSelected } = options;
+        const {
+            sectorId,
+            series,
+            indicatorType,
+            onlySelected,
+            onlyMERSelected,
+            peopleOrBenefit,
+        } = options;
         const { dataElements } = this.data;
         const selected = onlySelected ? new Set(this.data.selected) : new Set();
         const selectedMER = onlyMERSelected ? new Set(this.data.selectedMER) : new Set();
@@ -208,20 +214,8 @@
                 (!sectorId || dataElement.sectorId === sectorId) &&
                 (!series || dataElement.series === series) &&
                 (!indicatorType || dataElement.indicatorType === indicatorType) &&
+                (!peopleOrBenefit || dataElement.peopleOrBenefit === peopleOrBenefit) &&
                 (!onlyMERSelected || selectedMER.has(dataElement.id))
-=======
-        const { sectorId, series, indicatorType, onlySelected, peopleOrBenefit } = options;
-        const { dataElements: items } = this.data;
-        const selected = new Set(onlySelected ? this.data.selected : []);
-
-        const dataElementsFiltered = items.filter(
-            de =>
-                (!sectorId || de.sectorId === sectorId) &&
-                (!series || de.series === series) &&
-                (!indicatorType || de.indicatorType === indicatorType) &&
-                (!peopleOrBenefit || de.peopleOrBenefit === peopleOrBenefit) &&
-                (!onlySelected || selected.has(de.id))
->>>>>>> 7c7038db
         );
 
         return dataElementsFiltered;
