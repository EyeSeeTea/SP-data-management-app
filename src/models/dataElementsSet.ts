import _ from "lodash";
import { Id, Ref } from "../types/d2-api";

import { Config, DataElementGroupSet, BaseConfig, Metadata, CurrentUser } from "./Config";
import { Sector } from "./Config";
import i18n from "../locales";
import User from "./user";
import { fromPairs, getKeys } from "../types/utils";
import Project from "./Project";

/*
    Abstract list of Project data element of type DataElement. Usage:

    const dataElementsSet = await DataElements.build(api)
    const dataElements = dataElementsSet.get();
    # [... Array of data elements ...]
*/

export const indicatorTypes = ["global", "sub", "custom"] as const;
export const peopleOrBenefitList = ["people", "benefit"] as const;

export type IndicatorType = typeof indicatorTypes[number];
export type PeopleOrBenefit = typeof peopleOrBenefitList[number];

type SectorInfo = { id: Id; series?: string };

export interface DataElementBase {
    id: Id;
    name: string;
    code: string;
    description: string;
    sectorsInfo: SectorInfo[];
    isCrossSectoral: boolean;
    mainSector: Ref;
    mainSeries?: string;
    indicatorType: IndicatorType;
    peopleOrBenefit: PeopleOrBenefit;
    countingMethod: string;
    externals: string[];
    externalsDescription: string;
    pairedDataElements: Array<{ id: Id; name: string; code: string }>;
    categoryCombo: { id: Id; displayName: string };
    selectable: boolean;
}

export interface DataElement extends DataElementBase {
    base: DataElementBase;
    sector: { id: Id; name: string };
    isMainSector: boolean;
    series?: string;
    pairedDataElements: DataElement[];
    search: string; // For text search (include searchable fields of paired data elements)
}

type SectorId = Id;
type BySector<T> = Record<SectorId, T>;

interface DataElementsData {
    dataElementsBase: DataElementBase[];
    dataElementsAllBySector: BySector<DataElement[]>;
    dataElementsBySector: BySector<DataElement[]>;
    allDataElementsByKey: Record<string, DataElement>;
    selected: BySector<Id[]>;
    groupPaired: boolean;
}

export interface SelectionInfo {
    messages?: string[];
}

export interface ProjectSelection {
    selectionInfo: SelectionInfo;
    project: Project;
}

export type GetOptions = Partial<{
    sectorId: string;
    series: string;
    indicatorType: IndicatorType;
    peopleOrBenefit: PeopleOrBenefit;
    includePaired: boolean;
    onlySelected: boolean;
    externals: string[];
}>;

type DataElementGroupCodes = Config["base"]["dataElementGroups"];

export default class DataElementsSet {
    constructor(private config: Config, public data: DataElementsData) {}

    validateAtLeastOneItemPerSector(sectors: Sector[]) {
        const sectorsWithSel = this.get({ onlySelected: true }).map(de => ({ id: de.sector.id }));
        const missingSectors = _(sectors)
            .differenceBy(sectorsWithSel, sector => sector.id)
            .map(sector => sector.displayName)
            .value();
        const baseMsg = i18n.t("The following sectors have no indicators selected");
        const msg = `${baseMsg}: ${missingSectors.join(", ")}`;

        return _.isEmpty(missingSectors) ? [] : [msg];
    }

    validatetOneItemTotal(sectors: Sector[]) {
        const sectorIds = new Set(sectors.map(sector => sector.id));
        const selected = this.get({ onlySelected: true }).filter(de => sectorIds.has(de.sector.id));
        return _.isEmpty(selected) ? [i18n.t("Select at least one indicator")] : [];
    }

    static async getDataElements(
        currentUser: CurrentUser,
        baseConfig: BaseConfig,
        metadata: Metadata
    ): Promise<DataElementBase[]> {
        const { dataElementGroupSets } = metadata;
        const degsCodes = baseConfig.dataElementGroupSets;
        const sectorsSet = getBy(dataElementGroupSets, "code", degsCodes.sector);
        const seriesSet = getBy(dataElementGroupSets, "code", degsCodes.series);
        const externalsSet = getBy(dataElementGroupSets, "code", degsCodes.externals);
        const degCodes = baseConfig.dataElementGroups;
        const dataElementsByCode = _.keyBy(metadata.dataElements, de => de.code);
        const userIsAdmin = new User({ base: baseConfig, currentUser }).hasRole("admin");
        const sectorsByCode = _.keyBy(sectorsSet.dataElementGroups, deg => deg.code);
        const d2DataElements = getDataElementsFromSet(metadata, sectorsSet);
        const externalsByDataElementId = getGroupsByDataElementId(externalsSet);
        const sectorsByDataElementId = getGroupsByDataElementId(sectorsSet);
        const seriesByDataElementId = getGroupsByDataElementId(seriesSet);
        const groupCodesByDataElementId = getGroupCodeByDataElementId(dataElementGroupSets);
        const categoryCombosById = _.keyBy(metadata.categoryCombos, cc => cc.id);

        const dataElements = d2DataElements.map(d2DataElement => {
            const deId = d2DataElement.id;
            const sectorsInfo = getSectorsInfo(deId, sectorsByDataElementId, seriesByDataElementId);
            const attrsMap = getAttrsMap(baseConfig.attributes, d2DataElement.attributeValues);
            const { mainSector: mainSectorCode, countingMethod, pairedDataElement } = attrsMap;
            const groupCodes = groupCodesByDataElementId[deId] || new Set();
            const indicatorType = getGroupKey(groupCodes, degCodes, indicatorTypes);
            const peopleOrBenefit = getGroupKey(groupCodes, degCodes, peopleOrBenefitList);
            const externalGroups = externalsByDataElementId[d2DataElement.id] || [];
            const externals = _.sortBy(externalGroups.map(group => group.displayName));
            const deCode = d2DataElement.code;
            const isSelectable = indicatorType !== "custom" || userIsAdmin;
            const name =
                d2DataElement.displayName +
                (isSelectable ? "" : ` ${i18n.t("[only for admin users]")}`);
            const pairedDataElements = getPairedDataElements(pairedDataElement, dataElementsByCode);
            const mainSector = mainSectorCode ? _(sectorsByCode).get(mainSectorCode, null) : null;
            const mainSeries = mainSector
                ? sectorsInfo.find(si => si.id === mainSector.id)?.series
                : undefined;

            if (!indicatorType) {
                console.error(`DataElement ${deCode} has no indicator type`);
                return null;
            } else if (!peopleOrBenefit) {
                console.error(`DataElement ${deCode} has no indicator type people/benefit`);
                return null;
            } else if (!mainSector) {
                console.error(`DataElement ${deCode} has no main sector`);
                return null;
            } else {
                const { categoryCombo } = d2DataElement;

                const dataElement: DataElementBase = {
                    id: d2DataElement.id,
                    name: name,
                    code: d2DataElement.code,
                    ...getDescriptionFields(d2DataElement),
                    sectorsInfo: sectorsInfo,
                    mainSector: { id: mainSector.id },
                    mainSeries,
                    isCrossSectoral: sectorsInfo.length > 1,
                    indicatorType,
                    peopleOrBenefit,
                    pairedDataElements,
                    countingMethod: countingMethod || "",
                    externals,
                    categoryCombo: {
                        id: categoryCombo.id,
                        displayName: getCategoryComboName(categoryCombosById, categoryCombo),
                    },
                    selectable: isSelectable,
                };
                return dataElement;
            }
        });

        return _.compact(dataElements);
    }

    static build(config: Config, options: { superSet?: DataElementsSet; groupPaired: boolean }) {
        const { superSet, groupPaired } = options;
        const dataElementsBase = config.dataElements;
        const dataElementsAllBySector = getDataElementsBySector(config, { groupPaired });
        const desBySector = getDataElementsBySectorInSet(dataElementsAllBySector, superSet);
        const allDataElementsByKey = _(config.sectors)
            .flatMap(sector => dataElementsAllBySector[sector.id])
            .keyBy(de => getDataElementKey(de.sector, de.indicatorType, de.series || ""))
            .value();

        return new DataElementsSet(config, {
            dataElementsBase,
            dataElementsAllBySector,
            dataElementsBySector: desBySector,
            allDataElementsByKey,
            selected: {},
            groupPaired,
        });
    }

    get arePairedGrouped() {
        return this.data.groupPaired;
    }

    updateSuperSet(superSet: DataElementsSet): DataElementsSet {
        return new DataElementsSet(this.config, {
            ...this.data,
            dataElementsBySector: getDataElementsBySectorInSet(
                this.data.dataElementsAllBySector,
                superSet
            ),
        });
    }

    get(options: GetOptions = {}): DataElement[] {
        const { sectorId, series, onlySelected, includePaired } = options;
        const { indicatorType, peopleOrBenefit, externals } = options;
        const dataElementsBySector = this.data.dataElementsBySector;
        const sectorsIds = sectorId ? [sectorId] : _.keys(dataElementsBySector);

        return _.flatMap(sectorsIds, sectorId => {
            const dataElements1 = _(dataElementsBySector).get(sectorId, [] as DataElement[]);
            if (_.isEqual(options, {})) return dataElements1;

            const selectedIds = new Set(this.data.selected[sectorId] || []);

            const dataElements2 = onlySelected
                ? dataElements1.filter(de => selectedIds.has(de.id))
                : dataElements1;

            const dataElements3 = includePaired
                ? _(dataElements2)
                      .flatMap(de => [de, ...de.pairedDataElements])
                      .uniqBy(de => de.id)
                      .value()
                : dataElements2;

            return dataElements3.filter(
                dataElement =>
                    (!series || dataElement.series === series) &&
                    (!indicatorType || dataElement.indicatorType === indicatorType) &&
                    (!peopleOrBenefit || dataElement.peopleOrBenefit === peopleOrBenefit) &&
                    (!externals ||
                        _.isEmpty(externals) ||
                        _.intersection(dataElement.externals, externals).length > 0 ||
                        (_.includes(externals, "") && _.isEmpty(dataElement.externals)))
            );
        });
    }

    updateSelected(dataElementsBySectorId: Record<Id, Id[]>): DataElementsSet {
        return new DataElementsSet(this.config, {
            ...this.data,
            selected: { ...this.data.selected, ...dataElementsBySectorId },
        });
    }

    keepSelectionInSectors(sector: Ref[]): DataElementsSet {
        const newSelected = _.pick(
            this.data.selected,
            sector.map(sector => sector.id)
        );
        return new DataElementsSet(this.config, { ...this.data, selected: newSelected });
    }

    updateSelectedWithRelations(query?: {
        sectorId: Id;
        dataElementIds: string[];
    }): { selectionInfo: SelectionInfo; dataElements: DataElementsSet } {
        const firstSectorId = _.keys(this.data.selected)[0];
        if (!query && !firstSectorId) return { selectionInfo: {}, dataElements: this };

        const { sectorId, dataElementIds: selectedIds } = query || {
            sectorId: firstSectorId,
            dataElementIds: this.data.selected[firstSectorId],
        };
<<<<<<< HEAD
        const newSelection = new Set(dataElementIds);
        const prevSelectionAll = new Set(this.get({ onlySelected: true }).map(de => de.id));
        const prevSelection = new Set(this.get({ sectorId, onlySelected: true }).map(de => de.id));

        // Get related from other sectors and related from current sector selection
        const newRelated = _(this.data.selected)
            .flatMap((deIds, sectorId_) =>
                sectorId_ !== sectorId ? this.getRelated(sectorId_, deIds) : []
            )
            .concat(this.getRelated(sectorId, dataElementIds))
            .value();

        const unselectable = newRelated.filter(
            de => de.sector.id === sectorId && prevSelection.has(de.id) && !newSelection.has(de.id)
        );
        const msg = i18n.t("Global data elements with selected subs cannot be unselected");
        const selectionInfo = {
            selected: newRelated.filter(de => !prevSelectionAll.has(de.id)),
            messages: _.isEmpty(unselectable) ? undefined : [msg],
        };
        const finalSelected = _(dataElementIds)
=======

        const res = this.getSelectionInfo(selectedIds, sectorId);
        const { selected, unselectable, selectionInfo } = res;

        const finalSelected = _(selectedIds)
>>>>>>> 5bcc7f80
            .map(deId => ({ id: deId, sector: { id: sectorId } }))
            .union(selected.map(de => de))
            .union(unselectable.map(de => de))
            .groupBy(de => de.sector.id)
            .mapValues(group => group.map(o => o.id))
            .value();

        const sectorIds = _.union(_.keys(this.data.selected), _.keys(finalSelected));
        const newSelected = _(sectorIds)
            .map(sId => {
                const deIds = _(sId === sectorId ? [] : this.data.selected[sId] || [])
                    .concat(finalSelected[sId] || [])
                    .uniq()
                    .value();
                return [sId, deIds];
            })
            .fromPairs()
            .value();
        const dataElementsUpdated = this.updateSelected(newSelected);

        return { selectionInfo, dataElements: dataElementsUpdated };
    }

<<<<<<< HEAD
    getRelated(
        sectorId: Id,
        dataElementIds: Id[],
        options: { includeSource?: boolean } = {}
    ): DataElement[] {
        const { includeSource = false } = options;
=======
    /*
        Given a selection/unselection action on a specific sector, return:

            - Data elements that must be automatically selected bacause of enforced relationships.
            - Data elements that cannot be unselected because of those same relationships.
            - Some messages about the operation (useful to give feedback to the user).

        Pass an optional filter predicate to act only on a subset of data elements in this set.
    */
    getSelectionInfo(
        selectedIds: string[],
        sectorId: string,
        options: { filter?: (dataElementId: string) => boolean } = {}
    ): { selected: DataElement[]; unselectable: DataElement[]; selectionInfo: SelectionInfo } {
        const newSelection = new Set(selectedIds);
        const { filter = (_dataElementId: string) => true } = options;

        const prevSelectionAll = new Set(
            this.get({ onlySelected: true })
                .map(de => de.id)
                .filter(filter)
        );
        const prevSelection = new Set(
            this.get({ sectorId, onlySelected: true })
                .map(de => de.id)
                .filter(filter)
        );
        const newRelated = _(this.data.selected)
            .flatMap((deIds, sectorId_) =>
                sectorId_ === sectorId
                    ? this.getRelated(sectorId, selectedIds)
                    : this.getRelated(sectorId_, deIds.filter(filter))
            )
            .value();
        const unselectable = newRelated.filter(
            de => de.sector.id === sectorId && prevSelection.has(de.id) && !newSelection.has(de.id)
        );
        const selected = newRelated.filter(de => !prevSelectionAll.has(de.id));
        const selectionInfo = {
            messages: [
                ...getSelectionMessage(
                    selected,
                    i18n.t("Those related indicators have been automatically selected:")
                ),
                ...(_.isEmpty(unselectable)
                    ? []
                    : [i18n.t("Global indicators with selected subs cannot be unselected")]),
            ],
        };

        return { selected, unselectable, selectionInfo };
    }

    getRelated(sectorId: Id, dataElementIds: Id[]): DataElement[] {
>>>>>>> 5bcc7f80
        const { dataElementsAllBySector, allDataElementsByKey } = this.data;
        const dataElementsInSector = dataElementsAllBySector[sectorId] || [];

        const sourceDataElements = _(dataElementsInSector)
            .keyBy(de => de.id)
            .at(dataElementIds)
            .compact()
            .flatMap(de => [de, ...de.pairedDataElements])
            .uniqBy(de => de.id)
            .compact()
            .value();

        const relatedDataElements = _.flatMap(sourceDataElements, de => {
<<<<<<< HEAD
            if (de.indicatorType === "sub") {
                const crossSectorals = de.isCrossSectoral ? [true, false] : [false];
                const keys = crossSectorals.map(crossSectoral =>
                    [de.mainSector.id, "global", de.mainSeries, crossSectoral].join(".")
                );
                return _.compact(_.at(allDataElementsByKey, keys));
=======
            if (de.indicatorType === "sub" && de.mainSeries && !de.mainSeries.endsWith("00")) {
                const key = getDataElementKey(de.mainSector, "global", de.mainSeries);
                return _(allDataElementsByKey)
                    .at([key])
                    .compact()
                    .value();
>>>>>>> 5bcc7f80
            } else {
                return [];
            }
        });

<<<<<<< HEAD
        return _(relatedDataElements)
            .concat(includeSource ? sourceDataElements : [])
            .uniqBy(de => de.id)
            .value();
=======
        return _.uniqBy(relatedDataElements, de => de.id);
>>>>>>> 5bcc7f80
    }
}

type GroupByDataElement = Record<Id, Array<{ dataElements: Ref[] } & { id: string; code: string }>>;

function getSectorsInfo(
    dataElementId: Id,
    sectorsByDataElementId: GroupByDataElement,
    seriesByDataElementId: GroupByDataElement
): SectorInfo[] {
    const sectorsGroups = sectorsByDataElementId[dataElementId] || [];
    const seriesGroups = seriesByDataElementId[dataElementId] || null;

    // series.code = SERIES_${sectorCode}_${number}. Example: SERIES_FOOD_5002
    return sectorsGroups.map(sectorGroup => {
        const seriesGroupForSector = seriesGroups
            ? seriesGroups.find(seriesGroup => {
                  const [, sectorCode, series] = seriesGroup.code.split("_");
                  return sectorGroup.code.split("_")[1] === sectorCode ? series : null;
              })
            : undefined;

        const sectorInfo: SectorInfo = {
            id: sectorGroup.id,
            series: seriesGroupForSector ? _.last(seriesGroupForSector.code.split("_")) : undefined,
        };

        return sectorInfo;
    });
}

function getDataElementsFromSet(
    metadata: Metadata,
    sectorsSet: { dataElementGroups: Array<{ dataElements: Ref[] }> }
) {
    const dataElementsById = _.keyBy(metadata.dataElements, de => de.id);
    return _(sectorsSet.dataElementGroups)
        .flatMap(deg => deg.dataElements.map(deRef => dataElementsById[deRef.id]))
        .compact()
        .uniqBy(de => de.id)
        .value();
}

function getPairedDataElements(
    pairedDataElement: string | null,
    dataElementsByCode: Record<string, { id: Id; code: string; displayName: string }>
): Array<{ id: Id; code: string; name: string }> {
    return _((pairedDataElement || "").split(","))
        .map(s => s.trim())
        .compact()
        .map(code => {
            const de = _(dataElementsByCode).get(code, null);
            return de ? { id: de.id, code: de.code, name: de.displayName } : null;
        })
        .compact()
        .value();
}

function getGroupCodeByDataElementId(
    dataElementGroupSets: DataElementGroupSet[]
): { [dataElementId: string]: Set<string> } {
    return _(dataElementGroupSets)
        .flatMap(degSet => degSet.dataElementGroups)
        .flatMap(deg => deg.dataElements.map(de => ({ id: de.id, code: deg.code })))
        .groupBy(obj => obj.id)
        .mapValues(objs => new Set(objs.map(obj => obj.code)))
        .value();
}

function getGroupKey<T extends keyof DataElementGroupCodes>(
    groupCodes: Set<string>,
    degCodes: DataElementGroupCodes,
    keys: readonly T[]
): T | undefined {
    return keys.find(key => groupCodes.has(degCodes[key]));
}

function getBy<T, K extends keyof T>(objs: T[], key: K, value: T[K]): T {
    const matchingObj = objs.find(obj => obj[key] === value);
    if (!matchingObj) {
        throw new Error(
            `Cannot get object: ${key}=${value} (${objs.map(obj => obj[key]).join(", ")})`
        );
    } else {
        return matchingObj;
    }
}

type AttributeValue = { attribute: { code: string }; value: string };

function getAttrsMap(
    attributes: BaseConfig["attributes"],
    attributeValues: AttributeValue[]
): Record<keyof BaseConfig["attributes"], string | null> {
    const valuesByAttributeCode = fromPairs(
        attributeValues.map(attributeValue => [attributeValue.attribute.code, attributeValue.value])
    );

    return fromPairs(
        getKeys(attributes).map(key => {
            const code = attributes[key];
            const value = _(valuesByAttributeCode).get(code, null);
            return [key, value];
        })
    );
}

function getDataElementsBySector(
    config: Config,
    options: { groupPaired: boolean }
): BySector<DataElement[]> {
    const { groupPaired } = options;

    const pairs = config.sectors.map(sector => {
        const allDes = _.compact(
            config.dataElements.map(dataElement => {
                const sectorInfo = dataElement.sectorsInfo.find(info => info.id === sector.id);
                if (!sectorInfo) return null;
                else
                    return {
                        ...dataElement,
                        sector: { id: sector.id, name: sector.displayName },
                        base: dataElement,
                        isMainSector: sectorInfo.id === dataElement.mainSector.id,
                        series: sectorInfo.series,
                        search: "",
                    };
            })
        );
        const pairedDes = groupPaired ? _.flatMap(allDes, de => de.pairedDataElements) : [];
        const dataElementsById = _.keyBy(allDes, de => de.id);
        const mainDataElements = _.differenceBy(allDes, pairedDes, de => de.id);

        // Finally, add paired DataElement[] to main data elements
        const dataElements: DataElement[] = mainDataElements.map(dataElement => {
            const pairedDataElements = _(groupPaired ? dataElement.pairedDataElements : [])
                .map(de => dataElementsById[de.id])
                .compact()
                .map(pairedDe => ({ ...pairedDe, pairedDataElements: [] }))
                .value();

            // Add name/code in search field of the paired elements so we can search on the table
            const search = pairedDataElements.map(de => [de.name, de.code].join("\n")).join("\n");

            return { ...dataElement, pairedDataElements, search };
        });

        return [sector.id, dataElements];
    });

    return _.fromPairs(pairs);
}

function getDataElementsBySectorInSet(
    dataElementsAllBySector: BySector<DataElement[]>,
    superSet: DataElementsSet | undefined
) {
    return superSet
        ? _(dataElementsAllBySector)
              .mapValues((dataElementsInSector, sectorId) =>
                  _.intersectionBy(
                      dataElementsInSector,
                      superSet.get({ sectorId, onlySelected: true, includePaired: true }),
                      de => de.id
                  )
              )
              .value()
        : dataElementsAllBySector;
}

function getGroupsByDataElementId<Group extends { dataElements: Array<Ref> }>(degSet: {
    dataElementGroups: Group[];
}): Record<Id, Group[]> {
    const res = _(degSet.dataElementGroups)
        .flatMap(deg => deg.dataElements.map(deRef => ({ deId: deRef.id, deg })))
        .groupBy(item => item.deId)
        .mapValues(items => items.map(item => item.deg))
        .value();
    return res;
}

function getDescriptionFields(d2DataElement: { description: string }) {
    const { description } = d2DataElement;
    const [externals = "", notes = ""] = description.split("\n", 2);
    const externalsDescription = externals.split("Externals: ", 2)[1] || "";

    return {
        externalsDescription: externalsDescription === "-" ? "" : externalsDescription,
        description: notes.trim(),
    };
}

function getCategoryComboName(
    categoryCombosById: Record<Id, { displayName: string; code: string }>,
    categoryComboRef: Ref
) {
    const categoryCombo = _(categoryCombosById).get(categoryComboRef.id, null);
    if (categoryCombo) {
        return categoryCombo.code === "default" ? i18n.t("None") : categoryCombo.displayName;
    } else {
        return i18n.t("Unknown");
    }
}

function getDataElementKey(sector: Ref, indicatorType: IndicatorType, series: string): string {
    return [sector.id, indicatorType, series].join(".");
}

export function getSelectionMessage(dataElements: DataElement[], msg: string): string[] {
    const dataElementDescriptionList = dataElements.map(
        de => `${de.sector.name}: [${de.code}] ${de.name} (${de.indicatorType})`
    );
    return _.isEmpty(dataElementDescriptionList) ? [] : [msg, ...dataElementDescriptionList];
}<|MERGE_RESOLUTION|>--- conflicted
+++ resolved
@@ -283,35 +283,11 @@
             sectorId: firstSectorId,
             dataElementIds: this.data.selected[firstSectorId],
         };
-<<<<<<< HEAD
-        const newSelection = new Set(dataElementIds);
-        const prevSelectionAll = new Set(this.get({ onlySelected: true }).map(de => de.id));
-        const prevSelection = new Set(this.get({ sectorId, onlySelected: true }).map(de => de.id));
-
-        // Get related from other sectors and related from current sector selection
-        const newRelated = _(this.data.selected)
-            .flatMap((deIds, sectorId_) =>
-                sectorId_ !== sectorId ? this.getRelated(sectorId_, deIds) : []
-            )
-            .concat(this.getRelated(sectorId, dataElementIds))
-            .value();
-
-        const unselectable = newRelated.filter(
-            de => de.sector.id === sectorId && prevSelection.has(de.id) && !newSelection.has(de.id)
-        );
-        const msg = i18n.t("Global data elements with selected subs cannot be unselected");
-        const selectionInfo = {
-            selected: newRelated.filter(de => !prevSelectionAll.has(de.id)),
-            messages: _.isEmpty(unselectable) ? undefined : [msg],
-        };
-        const finalSelected = _(dataElementIds)
-=======
 
         const res = this.getSelectionInfo(selectedIds, sectorId);
         const { selected, unselectable, selectionInfo } = res;
 
         const finalSelected = _(selectedIds)
->>>>>>> 5bcc7f80
             .map(deId => ({ id: deId, sector: { id: sectorId } }))
             .union(selected.map(de => de))
             .union(unselectable.map(de => de))
@@ -335,14 +311,6 @@
         return { selectionInfo, dataElements: dataElementsUpdated };
     }
 
-<<<<<<< HEAD
-    getRelated(
-        sectorId: Id,
-        dataElementIds: Id[],
-        options: { includeSource?: boolean } = {}
-    ): DataElement[] {
-        const { includeSource = false } = options;
-=======
     /*
         Given a selection/unselection action on a specific sector, return:
 
@@ -397,7 +365,6 @@
     }
 
     getRelated(sectorId: Id, dataElementIds: Id[]): DataElement[] {
->>>>>>> 5bcc7f80
         const { dataElementsAllBySector, allDataElementsByKey } = this.data;
         const dataElementsInSector = dataElementsAllBySector[sectorId] || [];
 
@@ -411,34 +378,18 @@
             .value();
 
         const relatedDataElements = _.flatMap(sourceDataElements, de => {
-<<<<<<< HEAD
-            if (de.indicatorType === "sub") {
-                const crossSectorals = de.isCrossSectoral ? [true, false] : [false];
-                const keys = crossSectorals.map(crossSectoral =>
-                    [de.mainSector.id, "global", de.mainSeries, crossSectoral].join(".")
-                );
-                return _.compact(_.at(allDataElementsByKey, keys));
-=======
             if (de.indicatorType === "sub" && de.mainSeries && !de.mainSeries.endsWith("00")) {
                 const key = getDataElementKey(de.mainSector, "global", de.mainSeries);
                 return _(allDataElementsByKey)
                     .at([key])
                     .compact()
                     .value();
->>>>>>> 5bcc7f80
             } else {
                 return [];
             }
         });
 
-<<<<<<< HEAD
-        return _(relatedDataElements)
-            .concat(includeSource ? sourceDataElements : [])
-            .uniqBy(de => de.id)
-            .value();
-=======
         return _.uniqBy(relatedDataElements, de => de.id);
->>>>>>> 5bcc7f80
     }
 }
 
