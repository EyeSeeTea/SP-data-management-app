--- conflicted
+++ resolved
@@ -135,14 +135,9 @@
         const search = filters.search ? filters.search.toLowerCase() : undefined;
         const d2OrgUnitsFilteredByNameAndCode = search
             ? d2OrgUnits.filter(ou => {
-<<<<<<< HEAD
                   const name = (ou.n || "").toLowerCase();
                   const code = (ou.c || "").toLowerCase();
                   // OR filter, not supported by the API
-=======
-                  const name = ou.n.toLowerCase();
-                  const code = ou.c.toLowerCase();
->>>>>>> 14925d0b
                   return name.includes(search) || code.includes(search);
               })
             : d2OrgUnits;
