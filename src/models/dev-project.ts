import Project from "./Project";
import moment from "moment";

function getRandomInt(min: number, max: number): number {
    min = Math.ceil(min);
    max = Math.floor(max);
    return Math.floor(Math.random() * (max - min + 1)) + min;
}

export function getDevProject(initialProject: Project, enabled: boolean) {
    if (!enabled) return initialProject;
<<<<<<< HEAD
    const awardNumber = getRandomInt(10000, 99999).toString();
=======
    const n = (Math.floor(Math.random() * (99999 - 10000 + 1)) + 10000).toString();
>>>>>>> 7c7038db

    return initialProject
        .set("parentOrgUnit", { path: "/J0hschZVMBt/PJb0RtEnqlf" })
        .set("sectors", [
            { id: "mGQ5ckOTU8A", displayName: "Agriculture" },
            { id: "m4Cg6FOPPR7", displayName: "Livelihoods" },
        ])
        .set(
            "dataElements",
            initialProject.dataElements
                .updateSelection(["WS8XV4WWPE7", "ik0ICagvIjm", "We61YNYyOX0"])
                .dataElements.updateMERSelection(["WS8XV4WWPE7", "We61YNYyOX0"])
        )
<<<<<<< HEAD
        .set("name", "Test1-" + awardNumber)
        .set("awardNumber", awardNumber)
        .set("subsequentLettering", "en")
        .set("startDate", moment().startOf("month"))
=======
        .set("name", "0Test-" + n)
        .set("awardNumber", n)
        .set("subsequentLettering", "en")
        .set("startDate", moment().set("date", 10))
>>>>>>> 7c7038db
        .set(
            "endDate",
            moment()
                .add(3, "month")
                .endOf("month")
        )
        .set("funders", [
            { id: "OKEZCrPzqph", displayName: "Atlas Copco" },
            { id: "em8NIwi0KvM", displayName: "Agridius Foundation" },
        ]);
}<|MERGE_RESOLUTION|>--- conflicted
+++ resolved
@@ -9,11 +9,7 @@
 
 export function getDevProject(initialProject: Project, enabled: boolean) {
     if (!enabled) return initialProject;
-<<<<<<< HEAD
     const awardNumber = getRandomInt(10000, 99999).toString();
-=======
-    const n = (Math.floor(Math.random() * (99999 - 10000 + 1)) + 10000).toString();
->>>>>>> 7c7038db
 
     return initialProject
         .set("parentOrgUnit", { path: "/J0hschZVMBt/PJb0RtEnqlf" })
@@ -27,17 +23,10 @@
                 .updateSelection(["WS8XV4WWPE7", "ik0ICagvIjm", "We61YNYyOX0"])
                 .dataElements.updateMERSelection(["WS8XV4WWPE7", "We61YNYyOX0"])
         )
-<<<<<<< HEAD
-        .set("name", "Test1-" + awardNumber)
+        .set("name", "0Test1-" + awardNumber)
         .set("awardNumber", awardNumber)
         .set("subsequentLettering", "en")
-        .set("startDate", moment().startOf("month"))
-=======
-        .set("name", "0Test-" + n)
-        .set("awardNumber", n)
-        .set("subsequentLettering", "en")
         .set("startDate", moment().set("date", 10))
->>>>>>> 7c7038db
         .set(
             "endDate",
             moment()
