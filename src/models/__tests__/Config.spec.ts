--- conflicted
+++ resolved
@@ -17,17 +17,12 @@
     mock.reset();
     mock.onGet("/metadata", {
         params: {
-            "categories:fields": "categoryOptions[code,id],code,id",
-            "categories:filter": ["code:in:[ACTUAL_TARGET,GENDER,NEW_RECURRING]"],
             "attributes:fields": "code,id",
             "attributes:filter": [
                 "code:in:[PM_PAIRED_DE,PM_CREATED_BY_PROJECT_MONITORING,PM_ORGUNIT_PROJECT_ID,PM_PROJECT_DASHBOARD_ID]",
             ],
-<<<<<<< HEAD
-=======
             "categories:fields": "categoryOptions[code,id],code,id",
             "categories:filter": ["code:in:[ACTUAL_TARGET,GENDER,NEW_RECURRING]"],
->>>>>>> 36de4f61
             "categoryCombos:fields": "categoryOptionCombos[displayName,id],code,id",
             "categoryCombos:filter": ["code:in:[ACTUAL_TARGET,GENDER_NEW_RECURRING,default]"],
             "categoryOptions:fields": "code,id",
