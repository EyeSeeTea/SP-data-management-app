import _ from "lodash";
import MockAdapter from "axios-mock-adapter";
import { metadata } from "./metadata";
import { Config, getConfig } from "./../Config";
import { D2Api, getMockApi } from "d2-api";

const user = {
    id: "M5zQapPyTZI",
    displayName: "Admin superuser",
    userCredentials: {
        userRoles: [{ name: "PM Superuser" }],
    },
    organisationUnits: [{ id: "J0hschZVMBt", displayName: "IHQ" }],
};

export function getMockConfig(api: D2Api, mock: MockAdapter): Promise<Config> {
    mock.reset();
    mock.onGet("/metadata", {
        params: {
            "attributes:fields": "code,id",
            "attributes:filter": [
                "code:in:[PM_PAIRED_DE,PM_CREATED_BY_PROJECT_MONITORING,PM_ORGUNIT_PROJECT_ID,PM_PROJECT_DASHBOARD_ID]",
            ],
            "categories:fields": "categoryOptions[code,id],code,id",
            "categories:filter": ["code:in:[ACTUAL_TARGET,GENDER,NEW_RECURRING]"],
            "categoryCombos:fields": "code,id",
            "categoryCombos:filter": ["code:in:[ACTUAL_TARGET]"],
            "categoryOptions:fields": "code,id",
            "categoryOptions:filter": ["code:in:[TARGET,ACTUAL]"],
            "dataElements:fields":
                "attributeValues[attribute[id],value],categoryCombo[id],code,description,displayName,id",
            "dataElementGroupSets:fields":
                "code,dataElementGroups[code,dataElements[id],displayName,id]",
            "dataElementGroupSets:filter": ["code:in:[SECTOR,SERIES,TYPE_1,TYPE_2]"],
            "indicators:fields": "code,id",
            "indicators:filter": ["code:$like:ACTUAL_TARGET_"],
            "organisationUnitGroupSets:fields":
                "code,organisationUnitGroups[displayName,id,organisationUnits[id,level]]",
            "organisationUnitGroupSets:filter": ["code:in:[FUNDER,LOCATION]"],
        },
    }).replyOnce(200, metadata);

    mock.onGet("/me", {
        params: {
            fields:
                "displayName,id,organisationUnits[displayName,id],userCredentials[userRoles[name]]",
        },
    }).replyOnce(200, user);

    return getConfig(api);
}

const { api, mock } = getMockApi();
let config: Config;

describe("Config", () => {
    beforeAll(async () => {
        config = await getMockConfig(api, mock);
    });

    describe("getConfig", () => {
        it("returns config object", () => {
            const configKeys = _(config)
                .keys()
                .sortBy()
                .value();

            expect(configKeys).toEqual([
                "attributes",
                "base",
                "categories",
                "categoryCombos",
                "categoryOptions",
                "currentUser",
                "dataElements",
                "funders",
                "indicators",
<<<<<<< HEAD
                "locations",
=======
                "legendSets",
>>>>>>> 5fb6f5e2
                "sectors",
            ]);
        });
    });
});<|MERGE_RESOLUTION|>--- conflicted
+++ resolved
@@ -23,17 +23,18 @@
             ],
             "categories:fields": "categoryOptions[code,id],code,id",
             "categories:filter": ["code:in:[ACTUAL_TARGET,GENDER,NEW_RECURRING]"],
-            "categoryCombos:fields": "code,id",
-            "categoryCombos:filter": ["code:in:[ACTUAL_TARGET]"],
+            "categoryCombos:fields": "categoryOptionCombos[displayName,id],code,id",
+            "categoryCombos:filter": ["code:in:[ACTUAL_TARGET,GENDER_NEW_RECURRING,default]"],
             "categoryOptions:fields": "code,id",
-            "categoryOptions:filter": ["code:in:[TARGET,ACTUAL]"],
+            "categoryOptions:filter": ["code:in:[TARGET,ACTUAL,NEW,RECURRING]"],
+            "legendSets:fields": "code,id",
+            "legendSets:filter": ["code:in:[ACTUAL_TARGET_ACHIEVED]"],
             "dataElements:fields":
                 "attributeValues[attribute[id],value],categoryCombo[id],code,description,displayName,id",
             "dataElementGroupSets:fields":
                 "code,dataElementGroups[code,dataElements[id],displayName,id]",
             "dataElementGroupSets:filter": ["code:in:[SECTOR,SERIES,TYPE_1,TYPE_2]"],
             "indicators:fields": "code,id",
-            "indicators:filter": ["code:$like:ACTUAL_TARGET_"],
             "organisationUnitGroupSets:fields":
                 "code,organisationUnitGroups[displayName,id,organisationUnits[id,level]]",
             "organisationUnitGroupSets:filter": ["code:in:[FUNDER,LOCATION]"],
@@ -75,11 +76,8 @@
                 "dataElements",
                 "funders",
                 "indicators",
-<<<<<<< HEAD
+                "legendSets",
                 "locations",
-=======
-                "legendSets",
->>>>>>> 5fb6f5e2
                 "sectors",
             ]);
         });
