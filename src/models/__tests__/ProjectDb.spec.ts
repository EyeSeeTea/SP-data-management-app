import moment from "moment";
import _ from "lodash";
import { getMockApi } from "d2-api";
import Project from "../Project";
import { Config } from "../Config";
import configJson from "./config.json";
import ProjectDb from "../ProjectDb";

const { api, mock } = getMockApi();
const config = (configJson as unknown) as Config;

const projectData = {
    name: "MyProject",
<<<<<<< HEAD
    startDate: moment("2019-10-01"),
    endDate: moment("2020-03-01"),
    parentOrgUnit: {
        path: "/J0hschZVMBt/PJb0RtEnqlf",
        id: "PJb0RtEnqlf",
        displayName: "Sierra Leona",
    },
    funders: config.funders.slice(0, 2),
=======
    startDate: moment("2018-10-01"),
    endDate: moment("2019-03-01"),
    parentOrgUnit: {
        path: "/J0hschZVMBt/eu2XF73JOzl",
        id: "eu2XF73JOzl",
        displayName: "Bahamas",
    },
    funders: config.funders.slice(0, 2),
    locations: config.locations.filter(location =>
        _.isEqual(location.countries[0], { id: "eu2XF73JOzl" })
    ),
>>>>>>> 99ab6307
    awardNumber: "12345",
    subsequentLettering: "en",
    sectors: config.sectors.slice(0, 2),
};

async function getProject(): Promise<Project> {
    const initialProject = await Project.create(api, config);
    return initialProject
        .setObj(projectData)
        .updateDataElementsSelection(["WS8XV4WWPE7", "ik0ICagvIjm", "We61YNYyOX0"])
        .project.updateDataElementsMERSelection(["WS8XV4WWPE7", "We61YNYyOX0"]);
}

const metadataResponse = {
    status: "OK",
    stats: { created: 11, updated: 2, deleted: 0, ignored: 0, total: 13 },
};

describe("ProjectDb", () => {
    describe("save", () => {
        it("posts metadata", async () => {
            const project = await getProject();

            mock.onGet("/metadata", {
                params: {
                    "organisationUnitGroups:fields": ":owner",
                    "organisationUnitGroups:filter": [
                        "id:in:[OE0KdZRX2FC,WKUXmz4LIUG,GG0k0oNhgS7,GsGG8967YDU,eCi0GarbBwv]",
                    ],
                },
            }).replyOnce(200, orgUnitsMetadata);

            mock.onPost("/metadata", expectedMetadataPost).replyOnce(200, metadataResponse);

            mock.onPut("/organisationUnits/WGC0DJ0YSis", expectedOrgUnitPut).replyOnce(200);

            mock.onPost(
                "/dataStore/project-monitoring-app/mer-WGC0DJ0YSis",
                expectedDataStoreMer
            ).replyOnce(200);

<<<<<<< HEAD
            const { response, project: savedProject } = await new ProjectDb(project).save();
            expect(response).toBeTruthy();
            expect(savedProject.id).toEqual("WGC0DJ0YSis");
=======
            mock.onPost("/metadata", expectedMetadataPost).replyOnce(200, metadataResponse);

            jest.spyOn(Date, "now").mockReturnValueOnce(new Date("2019/12/15").getTime());

            await new ProjectDb(project).save();
            expect(true).toEqual(true);
>>>>>>> 99ab6307
        });
    });
});

const orgUnitsMetadata = {
    organisationUnitGroups: [
        {
            created: "2020-01-02T12:32:30.449",
            lastUpdated: "2020-01-02T14:28:43.045",
            name: "Abaco",
            id: "GG0k0oNhgS7",
            publicAccess: "rw------",
            lastUpdatedBy: { id: "M5zQapPyTZI" },
            user: { id: "M5zQapPyTZI" },
            userGroupAccesses: [],
            attributeValues: [],
            translations: [],
            userAccesses: [],
            organisationUnits: [{ id: "eu2XF73JOzl" }],
        },
        {
            code: "FUNDER_AGRIDIUS",
            created: "2020-01-02T11:55:10.244",
            lastUpdated: "2020-01-02T14:28:43.050",
            name: "Agridius Foundation",
            id: "em8NIwi0KvM",
            publicAccess: "rw------",
            lastUpdatedBy: { id: "M5zQapPyTZI" },
            user: { id: "M5zQapPyTZI" },
            userGroupAccesses: [],
            attributeValues: [],
            translations: [],
            userAccesses: [],
            organisationUnits: [],
        },
        {
            code: "FUNDER_AC",
            created: "2019-11-18T14:05:05.262",
            lastUpdated: "2020-01-02T14:28:43.050",
            name: "Atlas Copco",
            id: "OKEZCrPzqph",
            shortName: "AC",
            publicAccess: "rw------",
            lastUpdatedBy: { id: "M5zQapPyTZI" },
            user: { id: "M5zQapPyTZI" },
            userGroupAccesses: [],
            attributeValues: [],
            translations: [],
            userAccesses: [],
            organisationUnits: [],
        },
    ],
};

const expectedDataStoreMer = {
    dataElements: ["WS8XV4WWPE7", "We61YNYyOX0"],
};

const expectedOrgUnitPut = {
    id: "WGC0DJ0YSis",
    name: "MyProject",
    displayName: "MyProject",
    path: "/J0hschZVMBt/eu2XF73JOzl/WGC0DJ0YSis",
    code: "en12345",
    shortName: "MyProject",
    description: "",
    parent: { id: "eu2XF73JOzl" },
    openingDate: "2018-09-01T00:00:00",
    closedDate: "2019-04-01T00:00:00",
    organisationUnitGroups: [{ id: "OE0KdZRX2FC" }, { id: "WKUXmz4LIUG" }],
    attributeValues: [
        { value: "true", attribute: { id: "mgCKcJuP5n0" } },
        { value: "ySkG9zkINIY", attribute: { id: "aywduilEjPQ" } },
    ],
};

const now = moment();

const expectedMetadataPost = {
    organisationUnits: [
        {
            id: "WGC0DJ0YSis",
            name: "MyProject",
            displayName: "MyProject",
            path: "/J0hschZVMBt/eu2XF73JOzl/WGC0DJ0YSis",
            code: "en12345",
            shortName: "MyProject",
            description: "",
            parent: {
                id: "eu2XF73JOzl",
            },
            openingDate: "2018-09-01T00:00:00",
            closedDate: "2019-04-01T00:00:00",
            organisationUnitGroups: [
                {
                    id: "OE0KdZRX2FC",
                },
                {
                    id: "WKUXmz4LIUG",
                },
            ],
            attributeValues: [
                {
                    value: "true",
                    attribute: {
                        id: "mgCKcJuP5n0",
                    },
                },
                {
                    value: "ySkG9zkINIY",
                    attribute: {
                        id: "aywduilEjPQ",
                    },
                },
            ],
        },
    ],
    organisationUnitGroups: [
        {
            created: "2020-01-02T12:32:30.449",
            lastUpdated: "2020-01-02T14:28:43.045",
            name: "Abaco",
            id: "GG0k0oNhgS7",
            publicAccess: "rw------",
            lastUpdatedBy: {
                id: "M5zQapPyTZI",
            },
            user: {
                id: "M5zQapPyTZI",
            },
            userGroupAccesses: [],
            attributeValues: [],
            translations: [],
            userAccesses: [],
            organisationUnits: [
                {
                    id: "eu2XF73JOzl",
                },
                {
                    id: "WGC0DJ0YSis",
                },
            ],
        },
        {
            code: "FUNDER_AGRIDIUS",
            created: "2020-01-02T11:55:10.244",
            lastUpdated: "2020-01-02T14:28:43.050",
            name: "Agridius Foundation",
            id: "em8NIwi0KvM",
            publicAccess: "rw------",
            lastUpdatedBy: {
                id: "M5zQapPyTZI",
            },
            user: {
                id: "M5zQapPyTZI",
            },
            userGroupAccesses: [],
            attributeValues: [],
            translations: [],
            userAccesses: [],
            organisationUnits: [
                {
                    id: "WGC0DJ0YSis",
                },
            ],
        },
        {
            code: "FUNDER_AC",
            created: "2019-11-18T14:05:05.262",
            lastUpdated: "2020-01-02T14:28:43.050",
            name: "Atlas Copco",
            id: "OKEZCrPzqph",
            shortName: "AC",
            publicAccess: "rw------",
            lastUpdatedBy: {
                id: "M5zQapPyTZI",
            },
            user: {
                id: "M5zQapPyTZI",
            },
            userGroupAccesses: [],
            attributeValues: [],
            translations: [],
            userAccesses: [],
            organisationUnits: [
                {
                    id: "WGC0DJ0YSis",
                },
            ],
        },
    ],
    dataSets: [
        {
            id: "S0mQyu0r7fd",
            description: "",
            periodType: "Monthly",
            dataElementDecoration: true,
            renderAsTabs: true,
            categoryCombo: {
                id: "qAgB0mD1wC6",
            },
            organisationUnits: [
                {
                    id: "WGC0DJ0YSis",
                },
            ],
            dataSetElements: [
                {
                    dataSet: {
                        id: "S0mQyu0r7fd",
                    },
                    dataElement: {
                        id: "WS8XV4WWPE7",
                    },
                    categoryCombo: {
                        id: "bjDvmb4bfuf",
                    },
                },
                {
                    dataSet: {
                        id: "S0mQyu0r7fd",
                    },
                    dataElement: {
                        id: "K6mAC5SiO29",
                    },
                    categoryCombo: {
                        id: "GKWiemQPU5U",
                    },
                },
                {
                    dataSet: {
                        id: "S0mQyu0r7fd",
                    },
                    dataElement: {
                        id: "ik0ICagvIjm",
                    },
                    categoryCombo: {
                        id: "GKWiemQPU5U",
                    },
                },
                {
                    dataSet: {
                        id: "S0mQyu0r7fd",
                    },
                    dataElement: {
                        id: "We61YNYyOX0",
                    },
                    categoryCombo: {
                        id: "bjDvmb4bfuf",
                    },
                },
                {
                    dataSet: {
                        id: "S0mQyu0r7fd",
                    },
                    dataElement: {
                        id: "yMqK9DKbA3X",
                    },
                    categoryCombo: {
                        id: "bjDvmb4bfuf",
                    },
                },
            ],
            timelyDays: 0,
            formType: "DEFAULT",
            sections: [
                {
                    id: "uIqSSBQ8EGr",
                },
                {
                    id: "qIOamX0NQ5e",
                },
            ],
            name: "MyProject Target",
            code: "WGC0DJ0YSis_TARGET",
<<<<<<< HEAD
            openFuturePeriods: projectData.endDate.diff(now, "month") + 1,
=======
            openFuturePeriods: 0,
>>>>>>> 99ab6307
            dataInputPeriods: [
                {
                    period: {
                        id: "201810",
                    },
                    openingDate: "2018-10-01T00:00:00",
                    closingDate: "2018-11-01T00:00:00",
                },
                {
                    period: {
                        id: "201811",
                    },
                    openingDate: "2018-10-01T00:00:00",
                    closingDate: "2018-11-01T00:00:00",
                },
                {
                    period: {
                        id: "201812",
                    },
                    openingDate: "2018-10-01T00:00:00",
                    closingDate: "2018-11-01T00:00:00",
                },
                {
                    period: {
                        id: "201901",
                    },
                    openingDate: "2018-10-01T00:00:00",
                    closingDate: "2018-11-01T00:00:00",
                },
                {
                    period: {
                        id: "201902",
                    },
                    openingDate: "2018-10-01T00:00:00",
                    closingDate: "2018-11-01T00:00:00",
                },
                {
                    period: {
                        id: "201903",
                    },
                    openingDate: "2018-10-01T00:00:00",
                    closingDate: "2018-11-01T00:00:00",
                },
            ],
            expiryDays: 0,
            attributeValues: [
                {
                    value: "true",
                    attribute: {
                        id: "mgCKcJuP5n0",
                    },
                },
                {
                    value: "WGC0DJ0YSis",
                    attribute: {
                        id: "qgSqj6sBF7j",
                    },
                },
            ],
        },
        {
            id: "aAC2YJRBepp",
            description: "",
            periodType: "Monthly",
            dataElementDecoration: true,
            renderAsTabs: true,
            categoryCombo: {
                id: "qAgB0mD1wC6",
            },
            organisationUnits: [
                {
                    id: "WGC0DJ0YSis",
                },
            ],
            dataSetElements: [
                {
                    dataSet: {
                        id: "aAC2YJRBepp",
                    },
                    dataElement: {
                        id: "WS8XV4WWPE7",
                    },
                    categoryCombo: {
                        id: "bjDvmb4bfuf",
                    },
                },
                {
                    dataSet: {
                        id: "aAC2YJRBepp",
                    },
                    dataElement: {
                        id: "K6mAC5SiO29",
                    },
                    categoryCombo: {
                        id: "GKWiemQPU5U",
                    },
                },
                {
                    dataSet: {
                        id: "aAC2YJRBepp",
                    },
                    dataElement: {
                        id: "ik0ICagvIjm",
                    },
                    categoryCombo: {
                        id: "GKWiemQPU5U",
                    },
                },
                {
                    dataSet: {
                        id: "aAC2YJRBepp",
                    },
                    dataElement: {
                        id: "We61YNYyOX0",
                    },
                    categoryCombo: {
                        id: "bjDvmb4bfuf",
                    },
                },
                {
                    dataSet: {
                        id: "aAC2YJRBepp",
                    },
                    dataElement: {
                        id: "yMqK9DKbA3X",
                    },
                    categoryCombo: {
                        id: "bjDvmb4bfuf",
                    },
                },
            ],
            timelyDays: 0,
            formType: "DEFAULT",
            sections: [
                {
                    id: "qiA7dmxAn82",
                },
                {
                    id: "iCYfUcmklv4",
                },
            ],
            name: "MyProject Actual",
            code: "WGC0DJ0YSis_ACTUAL",
            openFuturePeriods: 1,
            dataInputPeriods: [
                {
                    period: {
                        id: "201810",
                    },
                    openingDate: "2018-10-01T00:00:00",
                    closingDate: "2018-11-10T00:00:00",
                },
                {
                    period: {
                        id: "201811",
                    },
                    openingDate: "2018-11-01T00:00:00",
                    closingDate: "2018-12-10T00:00:00",
                },
                {
                    period: {
                        id: "201812",
                    },
                    openingDate: "2018-12-01T00:00:00",
                    closingDate: "2019-01-10T00:00:00",
                },
                {
                    period: {
                        id: "201901",
                    },
                    openingDate: "2019-01-01T00:00:00",
                    closingDate: "2019-02-10T00:00:00",
                },
                {
                    period: {
                        id: "201902",
                    },
                    openingDate: "2019-02-01T00:00:00",
                    closingDate: "2019-03-10T00:00:00",
                },
                {
                    period: {
                        id: "201903",
                    },
                    openingDate: "2019-03-01T00:00:00",
                    closingDate: "2019-04-10T00:00:00",
                },
            ],
            expiryDays: 11,
            attributeValues: [
                {
                    value: "true",
                    attribute: {
                        id: "mgCKcJuP5n0",
                    },
                },
                {
                    value: "WGC0DJ0YSis",
                    attribute: {
                        id: "qgSqj6sBF7j",
                    },
                },
            ],
        },
    ],
    sections: [
        {
            id: "uIqSSBQ8EGr",
            dataSet: {
                id: "S0mQyu0r7fd",
            },
            sortOrder: 0,
            name: "Agriculture",
            dataElements: [
                {
                    id: "WS8XV4WWPE7",
                },
                {
                    id: "K6mAC5SiO29",
                },
                {
                    id: "ik0ICagvIjm",
                },
            ],
            greyedFields: [],
        },
        {
            id: "qIOamX0NQ5e",
            dataSet: {
                id: "S0mQyu0r7fd",
            },
            sortOrder: 1,
            name: "Livelihoods",
            dataElements: [
                {
                    id: "We61YNYyOX0",
                },
                {
                    id: "yMqK9DKbA3X",
                },
            ],
            greyedFields: [],
        },
        {
            id: "qiA7dmxAn82",
            dataSet: {
                id: "aAC2YJRBepp",
            },
            sortOrder: 0,
            name: "Agriculture",
            dataElements: [
                {
                    id: "WS8XV4WWPE7",
                },
                {
                    id: "K6mAC5SiO29",
                },
                {
                    id: "ik0ICagvIjm",
                },
            ],
            greyedFields: [],
        },
        {
            id: "iCYfUcmklv4",
            dataSet: {
                id: "aAC2YJRBepp",
            },
            sortOrder: 1,
            name: "Livelihoods",
            dataElements: [
                {
                    id: "We61YNYyOX0",
                },
                {
                    id: "yMqK9DKbA3X",
                },
            ],
            greyedFields: [],
        },
    ],
    dashboards: [
        {
            id: "ySkG9zkINIY",
            name: "MyProject",
            dashboardItems: [
                {
                    id: "WMOgqLEpBlC",
                    type: "CHART",
                    chart: {
                        id: "OgOU20E6G4f",
                    },
                },
                {
                    id: "GQavMfHlswl",
                    type: "CHART",
                    chart: {
                        id: "yK4T67qbssr",
                    },
                },
                {
                    id: "WOEVSzntJcf",
                    type: "CHART",
                    chart: {
                        id: "aeegubasf72",
                    },
                },
                {
                    id: "SeYNbVfObL4",
                    type: "CHART",
                    chart: {
                        id: "WWqcPhi5Nh3",
                    },
                },
                {
                    id: "OCWuuDUus7n",
                    type: "REPORT_TABLE",
                    reportTable: {
                        id: "iyI3WXcUciK",
                    },
                },
                {
                    id: "WQIjOe2gZXZ",
                    type: "REPORT_TABLE",
                    reportTable: {
                        id: "Kg4wY2c9x4I",
                    },
                },
                {
                    id: "Ge8ReLf7SCd",
                    type: "REPORT_TABLE",
                    reportTable: {
                        id: "mMSoIpXaHBS",
                    },
                },
                {
                    id: "WgumfImz3GP",
                    type: "REPORT_TABLE",
                    reportTable: {
                        id: "y02zthmCbtX",
                    },
                },
                {
                    id: "OYCw0oLhwxc",
                    type: "REPORT_TABLE",
                    reportTable: {
                        id: "KmGEpPf3Ugh",
                    },
                },
            ],
        },
    ],
    reportTables: [
        {
            id: "iyI3WXcUciK",
            name: "MyProject - PM Target vs Actual - Benefits",
            numberType: "VALUE",
            publicAccess: "rw------",
            legendDisplayStyle: "FILL",
            rowSubTotals: true,
            showDimensionLabels: true,
            aggregationType: "DEFAULT",
            legendDisplayStrategy: "FIXED",
            rowTotals: true,
            digitGroupSeparator: "SPACE",
            dataDimensionItems: [
                {
                    dataDimensionItemType: "DATA_ELEMENT",
                    dataElement: {
                        id: "WS8XV4WWPE7",
                    },
                },
                {
                    dataDimensionItemType: "DATA_ELEMENT",
                    dataElement: {
                        id: "We61YNYyOX0",
                    },
                },
                {
                    dataDimensionItemType: "DATA_ELEMENT",
                    dataElement: {
                        id: "yMqK9DKbA3X",
                    },
                },
            ],
            organisationUnits: [
                {
                    id: "WGC0DJ0YSis",
                },
            ],
            periods: [
                {
                    id: "201810",
                },
                {
                    id: "201811",
                },
                {
                    id: "201812",
                },
                {
                    id: "201901",
                },
                {
                    id: "201902",
                },
                {
                    id: "201903",
                },
            ],
            columns: [
                {
                    id: "pe",
                },
            ],
            columnDimensions: ["pe"],
            filters: [
                {
                    id: "ou",
                },
            ],
            filterDimensions: ["ou"],
            rows: [
                {
                    id: "dx",
                },
                {
                    code: "ACTUAL_TARGET",
                    id: "GIIHAr9BzzO",
                    categoryOptions: [
                        {
                            code: "TARGET",
                            id: "imyqCWQ229K",
                        },
                        {
                            code: "ACTUAL",
                            id: "eWeQoOlAcxV",
                        },
                    ],
                },
            ],
            rowDimensions: ["dx", "GIIHAr9BzzO"],
            categoryDimensions: [
                {
                    category: {
                        id: "GIIHAr9BzzO",
                    },
                    categoryOptions: [
                        {
                            id: "imyqCWQ229K",
                        },
                        {
                            id: "eWeQoOlAcxV",
                        },
                    ],
                },
            ],
        },
        {
            id: "Kg4wY2c9x4I",
            name: "MyProject - PM Target vs Actual - People",
            numberType: "VALUE",
            publicAccess: "rw------",
            legendDisplayStyle: "FILL",
            rowSubTotals: true,
            showDimensionLabels: true,
            aggregationType: "DEFAULT",
            legendDisplayStrategy: "FIXED",
            rowTotals: true,
            digitGroupSeparator: "SPACE",
            dataDimensionItems: [
                {
                    dataDimensionItemType: "DATA_ELEMENT",
                    dataElement: {
                        id: "ik0ICagvIjm",
                    },
                },
                {
                    dataDimensionItemType: "DATA_ELEMENT",
                    dataElement: {
<<<<<<< HEAD
                        id: "K6mAC5SiO29",
=======
                        id: "We61YNYyOX0",
                    },
                },
                {
                    dataDimensionItemType: "DATA_ELEMENT",
                    dataElement: {
                        id: "yMqK9DKbA3X",
>>>>>>> 99ab6307
                    },
                },
            ],
            organisationUnits: [
                {
                    id: "WGC0DJ0YSis",
                },
            ],
            periods: [
                {
                    id: "201810",
                },
                {
                    id: "201811",
                },
                {
                    id: "201812",
                },
                {
                    id: "201901",
                },
                {
                    id: "201902",
                },
                {
                    id: "201903",
                },
            ],
            columns: [
                {
                    id: "pe",
                },
                {
                    code: "GENDER",
                    id: "Kyg1O6YEGa9",
                    categoryOptions: [
                        {
                            code: "MALE",
                            id: "qk2FihwV6IL",
                        },
                        {
                            code: "FEMALE",
                            id: "yW2hYVS3S4u",
                        },
                    ],
                },
            ],
            columnDimensions: ["pe", "Kyg1O6YEGa9"],
            filters: [
                {
                    id: "ou",
                },
            ],
            filterDimensions: ["ou"],
            rows: [
                {
                    id: "dx",
                },
                {
                    code: "ACTUAL_TARGET",
                    id: "GIIHAr9BzzO",
                    categoryOptions: [
                        {
                            code: "TARGET",
                            id: "imyqCWQ229K",
                        },
                        {
                            code: "ACTUAL",
                            id: "eWeQoOlAcxV",
                        },
                    ],
                },
                {
                    code: "NEW_RECURRING",
                    id: "a0Cy1qwUuZv",
                    categoryOptions: [
                        {
                            code: "NEW",
                            id: "S2y8dcmR2kD",
                        },
                        {
                            code: "RECURRING",
                            id: "CyILz2yY8ey",
                        },
                    ],
                },
            ],
            rowDimensions: ["dx", "GIIHAr9BzzO", "a0Cy1qwUuZv"],
            categoryDimensions: [
                {
                    category: {
                        id: "Kyg1O6YEGa9",
                    },
                    categoryOptions: [
                        {
<<<<<<< HEAD
                            id: "qk2FihwV6IL",
                        },
                        {
                            id: "yW2hYVS3S4u",
=======
                            id: "imyqCWQ229K",
                        },
                        {
                            id: "eWeQoOlAcxV",
>>>>>>> 99ab6307
                        },
                    ],
                },
                {
                    category: {
                        id: "GIIHAr9BzzO",
                    },
                    categoryOptions: [
                        {
                            id: "imyqCWQ229K",
                        },
                        {
                            id: "eWeQoOlAcxV",
                        },
                    ],
                },
                {
                    category: {
                        id: "a0Cy1qwUuZv",
                    },
                    categoryOptions: [
                        {
                            id: "S2y8dcmR2kD",
                        },
                        {
                            id: "CyILz2yY8ey",
                        },
                    ],
                },
            ],
        },
        {
            id: "mMSoIpXaHBS",
            name: "MyProject - PM Target vs Actual - Unique People",
            numberType: "VALUE",
            publicAccess: "rw------",
            legendDisplayStyle: "FILL",
            rowSubTotals: true,
            showDimensionLabels: true,
            aggregationType: "DEFAULT",
            legendDisplayStrategy: "FIXED",
            rowTotals: true,
            digitGroupSeparator: "SPACE",
            dataDimensionItems: [
                {
<<<<<<< HEAD
                    dataDimensionItemType: "DATA_ELEMENT",
                    dataElement: {
                        id: "ik0ICagvIjm",
                    },
                },
                {
                    dataDimensionItemType: "DATA_ELEMENT",
                    dataElement: {
                        id: "K6mAC5SiO29",
=======
                    dataDimensionItemType: "INDICATOR",
                    indicator: {
                        id: "eCufXa6RkTm",
                    },
                },
                {
                    dataDimensionItemType: "INDICATOR",
                    indicator: {
                        id: "eYmeRzhBFV4",
                    },
                },
                {
                    dataDimensionItemType: "INDICATOR",
                    indicator: {
                        id: "u404ICrBKj3",
                    },
                },
                {
                    dataDimensionItemType: "INDICATOR",
                    indicator: {
                        id: "CaWKoWg00oo",
                    },
                },
                {
                    dataDimensionItemType: "INDICATOR",
                    indicator: {
                        id: "i01veyO4Cuw",
>>>>>>> 99ab6307
                    },
                },
            ],
            organisationUnits: [
                {
                    id: "WGC0DJ0YSis",
                },
            ],
            periods: [
                {
                    id: "201810",
                },
                {
                    id: "201811",
                },
                {
                    id: "201812",
                },
                {
                    id: "201901",
                },
                {
                    id: "201902",
                },
                {
                    id: "201903",
                },
            ],
            columns: [
                {
                    id: "pe",
                },
                {
                    code: "GENDER",
                    id: "Kyg1O6YEGa9",
                    categoryOptions: [
                        {
                            code: "MALE",
                            id: "qk2FihwV6IL",
                        },
                        {
                            code: "FEMALE",
                            id: "yW2hYVS3S4u",
                        },
                    ],
                },
            ],
            columnDimensions: ["pe", "Kyg1O6YEGa9"],
            filters: [
                {
                    id: "ou",
                },
                {
                    id: "a0Cy1qwUuZv",
                    categoryOptions: [
                        {
                            code: "NEW",
                            id: "S2y8dcmR2kD",
                        },
                    ],
                },
            ],
            filterDimensions: ["ou", "a0Cy1qwUuZv"],
            rows: [
                {
                    id: "dx",
                },
                {
                    code: "ACTUAL_TARGET",
                    id: "GIIHAr9BzzO",
                    categoryOptions: [
                        {
                            code: "TARGET",
                            id: "imyqCWQ229K",
                        },
                        {
                            code: "ACTUAL",
                            id: "eWeQoOlAcxV",
                        },
                    ],
                },
            ],
            rowDimensions: ["dx", "GIIHAr9BzzO"],
            categoryDimensions: [
                {
                    category: {
                        id: "Kyg1O6YEGa9",
                    },
                    categoryOptions: [
                        {
                            id: "qk2FihwV6IL",
                        },
                        {
                            id: "yW2hYVS3S4u",
                        },
                    ],
                },
                {
                    category: {
                        id: "GIIHAr9BzzO",
                    },
                    categoryOptions: [
                        {
                            id: "imyqCWQ229K",
                        },
                        {
                            id: "eWeQoOlAcxV",
                        },
                    ],
                },
                {
                    category: {
                        id: "a0Cy1qwUuZv",
                    },
                    categoryOptions: [
                        {
                            id: "S2y8dcmR2kD",
                        },
                    ],
                },
            ],
        },
        {
            id: "y02zthmCbtX",
            name: "MyProject - PM achieved (%) - Benefits",
            numberType: "VALUE",
            publicAccess: "rw------",
            legendDisplayStyle: "FILL",
            rowSubTotals: true,
            showDimensionLabels: true,
            aggregationType: "DEFAULT",
            legendDisplayStrategy: "FIXED",
            rowTotals: true,
            digitGroupSeparator: "SPACE",
            dataDimensionItems: [
                {
                    dataDimensionItemType: "INDICATOR",
                    indicator: {
                        id: "eCufXa6RkTm",
                    },
                },
                {
                    dataDimensionItemType: "INDICATOR",
                    indicator: {
                        id: "CaWKoWg00oo",
                    },
                },
                {
                    dataDimensionItemType: "INDICATOR",
                    indicator: {
                        id: "i01veyO4Cuw",
                    },
                },
            ],
            organisationUnits: [
                {
                    id: "WGC0DJ0YSis",
                },
            ],
            periods: [
                {
                    id: "201910",
                },
                {
                    id: "201911",
                },
                {
                    id: "201912",
                },
                {
                    id: "202001",
                },
                {
                    id: "202002",
                },
                {
                    id: "202003",
                },
            ],
            columns: [
                {
                    id: "pe",
                },
            ],
            columnDimensions: ["pe"],
            filters: [
                {
                    id: "ou",
                },
            ],
            filterDimensions: ["ou"],
            rows: [
                {
                    id: "dx",
                },
            ],
            rowDimensions: ["dx"],
            categoryDimensions: [],
            legendSet: {
                code: "ACTUAL_TARGET_ACHIEVED",
                id: "yoAt108kUFm",
            },
        },
        {
            id: "KmGEpPf3Ugh",
            name: "MyProject - PM achieved (%) - People",
            numberType: "VALUE",
            publicAccess: "rw------",
            legendDisplayStyle: "FILL",
            rowSubTotals: true,
            showDimensionLabels: true,
            aggregationType: "DEFAULT",
            legendDisplayStrategy: "FIXED",
            rowTotals: true,
            digitGroupSeparator: "SPACE",
            dataDimensionItems: [
                {
                    dataDimensionItemType: "INDICATOR",
                    indicator: {
                        id: "u404ICrBKj3",
                    },
                },
                {
                    dataDimensionItemType: "INDICATOR",
                    indicator: {
                        id: "eYmeRzhBFV4",
                    },
                },
            ],
            organisationUnits: [
                {
                    id: "WGC0DJ0YSis",
                },
            ],
            periods: [
                {
                    id: "201910",
                },
                {
                    id: "201911",
                },
                {
                    id: "201912",
                },
                {
                    id: "202001",
                },
                {
                    id: "202002",
                },
                {
                    id: "202003",
                },
            ],
            columns: [
                {
                    id: "pe",
                },
            ],
            columnDimensions: ["pe"],
            filters: [
                {
                    id: "ou",
                },
            ],
            filterDimensions: ["ou"],
            rows: [
                {
                    id: "dx",
                },
            ],
            rowDimensions: ["dx"],
            categoryDimensions: [],
            legendSet: {
                code: "ACTUAL_TARGET_ACHIEVED",
                id: "yoAt108kUFm",
            },
        },
    ],
    charts: [
        {
            id: "OgOU20E6G4f",
            name: "MyProject - PM achieved monthly (%)",
            publicAccess: "rw------",
            type: "COLUMN",
            aggregationType: "DEFAULT",
            showData: true,
            category: "dx",
            organisationUnits: [
                {
                    id: "WGC0DJ0YSis",
                },
            ],
            dataDimensionItems: [
                {
                    dataDimensionItemType: "INDICATOR",
                    indicator: {
                        id: "eCufXa6RkTm",
                    },
                },
                {
                    dataDimensionItemType: "INDICATOR",
                    indicator: {
                        id: "u404ICrBKj3",
                    },
                },
                {
                    dataDimensionItemType: "INDICATOR",
                    indicator: {
                        id: "eYmeRzhBFV4",
                    },
                },
                {
                    dataDimensionItemType: "INDICATOR",
                    indicator: {
                        id: "CaWKoWg00oo",
                    },
                },
                {
                    dataDimensionItemType: "INDICATOR",
                    indicator: {
                        id: "i01veyO4Cuw",
                    },
                },
            ],
            periods: [
                {
                    id: "201910",
                },
                {
                    id: "201911",
                },
                {
                    id: "201912",
                },
                {
                    id: "202001",
                },
                {
                    id: "202002",
                },
                {
                    id: "202003",
                },
            ],
            series: "pe",
            columns: [
                {
                    id: "pe",
                },
            ],
            rows: [
                {
                    id: "dx",
                },
            ],
            filters: [
                {
                    id: "ou",
                },
            ],
            filterDimensions: ["ou"],
            categoryDimensions: [],
        },
        {
            id: "yK4T67qbssr",
            name: "MyProject - PM achieved (%)",
            publicAccess: "rw------",
            type: "COLUMN",
            aggregationType: "DEFAULT",
            showData: true,
            category: "dx",
            organisationUnits: [
                {
                    id: "WGC0DJ0YSis",
                },
            ],
            dataDimensionItems: [
                {
                    dataDimensionItemType: "INDICATOR",
                    indicator: {
                        id: "eCufXa6RkTm",
                    },
                },
                {
                    dataDimensionItemType: "INDICATOR",
                    indicator: {
                        id: "u404ICrBKj3",
                    },
                },
                {
                    dataDimensionItemType: "INDICATOR",
                    indicator: {
                        id: "eYmeRzhBFV4",
                    },
                },
                {
                    dataDimensionItemType: "INDICATOR",
                    indicator: {
                        id: "CaWKoWg00oo",
                    },
                },
                {
                    dataDimensionItemType: "INDICATOR",
                    indicator: {
                        id: "i01veyO4Cuw",
                    },
                },
            ],
            periods: [
                {
                    id: "201910",
                },
                {
                    id: "201911",
                },
                {
                    id: "201912",
                },
                {
                    id: "202001",
                },
                {
                    id: "202002",
                },
                {
                    id: "202003",
                },
            ],
            series: "ou",
            columns: [
                {
                    id: "ou",
                },
            ],
            rows: [
                {
                    id: "dx",
                },
            ],
            filters: [
                {
                    id: "pe",
                },
            ],
            filterDimensions: ["pe"],
            categoryDimensions: [],
        },
        {
            id: "aeegubasf72",
            name: "MyProject - PM achieved by gender (%)",
            publicAccess: "rw------",
            type: "COLUMN",
            aggregationType: "DEFAULT",
            showData: true,
            category: "dx",
            organisationUnits: [
                {
                    id: "WGC0DJ0YSis",
                },
            ],
            dataDimensionItems: [
                {
                    dataDimensionItemType: "INDICATOR",
                    indicator: {
                        id: "u404ICrBKj3",
                    },
                },
                {
                    dataDimensionItemType: "INDICATOR",
                    indicator: {
                        id: "eYmeRzhBFV4",
                    },
                },
            ],
            periods: [
                {
                    id: "201910",
                },
                {
                    id: "201911",
                },
                {
                    id: "201912",
                },
                {
                    id: "202001",
                },
                {
                    id: "202002",
                },
                {
                    id: "202003",
                },
            ],
            series: "Kyg1O6YEGa9",
            columns: [
                {
                    code: "GENDER",
                    id: "Kyg1O6YEGa9",
                    categoryOptions: [
                        {
                            code: "MALE",
                            id: "qk2FihwV6IL",
                        },
                        {
                            code: "FEMALE",
                            id: "yW2hYVS3S4u",
                        },
                    ],
                },
            ],
            rows: [
                {
                    id: "dx",
                },
            ],
            filters: [
                {
                    id: "ou",
                },
                {
                    id: "pe",
                },
                {
                    id: "a0Cy1qwUuZv",
                    categoryOptions: [
                        {
                            code: "NEW",
                            id: "S2y8dcmR2kD",
                        },
                    ],
                },
            ],
            filterDimensions: ["ou", "pe", "a0Cy1qwUuZv"],
            categoryDimensions: [
                {
                    category: {
                        id: "a0Cy1qwUuZv",
                    },
                    categoryOptions: [
                        {
                            id: "S2y8dcmR2kD",
                        },
                    ],
                },
                {
                    category: {
                        id: "Kyg1O6YEGa9",
                    },
                    categoryOptions: [
                        {
                            id: "qk2FihwV6IL",
                        },
                        {
                            id: "yW2hYVS3S4u",
                        },
                    ],
                },
            ],
        },
        {
            id: "WWqcPhi5Nh3",
            name: "MyProject - PM Benefits Per Person (%)",
            publicAccess: "rw------",
            type: "COLUMN",
            aggregationType: "DEFAULT",
            showData: true,
            category: "dx",
            organisationUnits: [
                {
                    id: "WGC0DJ0YSis",
                },
            ],
            dataDimensionItems: [
                {
                    dataDimensionItemType: "INDICATOR",
                    indicator: {
                        id: "eoyInzqL7YZ",
                    },
                },
            ],
            periods: [
                {
                    id: "201910",
                },
                {
                    id: "201911",
                },
                {
                    id: "201912",
                },
                {
                    id: "202001",
                },
                {
                    id: "202002",
                },
                {
                    id: "202003",
                },
            ],
            series: "ou",
            columns: [
                {
                    id: "ou",
                },
            ],
            rows: [
                {
                    id: "dx",
                },
            ],
            filters: [
                {
                    id: "pe",
                },
            ],
            filterDimensions: ["pe"],
            categoryDimensions: [],
        },
    ],
};<|MERGE_RESOLUTION|>--- conflicted
+++ resolved
@@ -11,16 +11,6 @@
 
 const projectData = {
     name: "MyProject",
-<<<<<<< HEAD
-    startDate: moment("2019-10-01"),
-    endDate: moment("2020-03-01"),
-    parentOrgUnit: {
-        path: "/J0hschZVMBt/PJb0RtEnqlf",
-        id: "PJb0RtEnqlf",
-        displayName: "Sierra Leona",
-    },
-    funders: config.funders.slice(0, 2),
-=======
     startDate: moment("2018-10-01"),
     endDate: moment("2019-03-01"),
     parentOrgUnit: {
@@ -32,7 +22,6 @@
     locations: config.locations.filter(location =>
         _.isEqual(location.countries[0], { id: "eu2XF73JOzl" })
     ),
->>>>>>> 99ab6307
     awardNumber: "12345",
     subsequentLettering: "en",
     sectors: config.sectors.slice(0, 2),
@@ -74,18 +63,14 @@
                 expectedDataStoreMer
             ).replyOnce(200);
 
-<<<<<<< HEAD
-            const { response, project: savedProject } = await new ProjectDb(project).save();
-            expect(response).toBeTruthy();
-            expect(savedProject.id).toEqual("WGC0DJ0YSis");
-=======
             mock.onPost("/metadata", expectedMetadataPost).replyOnce(200, metadataResponse);
 
             jest.spyOn(Date, "now").mockReturnValueOnce(new Date("2019/12/15").getTime());
 
-            await new ProjectDb(project).save();
+            const { response, project: savedProject } = await new ProjectDb(project).save();
+            expect(response).toBeTruthy();
+            expect(savedProject.id).toEqual("WGC0DJ0YSis");
             expect(true).toEqual(true);
->>>>>>> 99ab6307
         });
     });
 });
@@ -162,8 +147,6 @@
     ],
 };
 
-const now = moment();
-
 const expectedMetadataPost = {
     organisationUnits: [
         {
@@ -331,7 +314,7 @@
                         id: "S0mQyu0r7fd",
                     },
                     dataElement: {
-                        id: "We61YNYyOX0",
+                        id: "yMqK9DKbA3X",
                     },
                     categoryCombo: {
                         id: "bjDvmb4bfuf",
@@ -342,7 +325,7 @@
                         id: "S0mQyu0r7fd",
                     },
                     dataElement: {
-                        id: "yMqK9DKbA3X",
+                        id: "We61YNYyOX0",
                     },
                     categoryCombo: {
                         id: "bjDvmb4bfuf",
@@ -361,11 +344,7 @@
             ],
             name: "MyProject Target",
             code: "WGC0DJ0YSis_TARGET",
-<<<<<<< HEAD
-            openFuturePeriods: projectData.endDate.diff(now, "month") + 1,
-=======
             openFuturePeriods: 0,
->>>>>>> 99ab6307
             dataInputPeriods: [
                 {
                     period: {
@@ -479,7 +458,7 @@
                         id: "aAC2YJRBepp",
                     },
                     dataElement: {
-                        id: "We61YNYyOX0",
+                        id: "yMqK9DKbA3X",
                     },
                     categoryCombo: {
                         id: "bjDvmb4bfuf",
@@ -490,7 +469,7 @@
                         id: "aAC2YJRBepp",
                     },
                     dataElement: {
-                        id: "yMqK9DKbA3X",
+                        id: "We61YNYyOX0",
                     },
                     categoryCombo: {
                         id: "bjDvmb4bfuf",
@@ -601,10 +580,10 @@
             name: "Livelihoods",
             dataElements: [
                 {
+                    id: "yMqK9DKbA3X",
+                },
+                {
                     id: "We61YNYyOX0",
-                },
-                {
-                    id: "yMqK9DKbA3X",
                 },
             ],
             greyedFields: [],
@@ -638,10 +617,10 @@
             name: "Livelihoods",
             dataElements: [
                 {
+                    id: "yMqK9DKbA3X",
+                },
+                {
                     id: "We61YNYyOX0",
-                },
-                {
-                    id: "yMqK9DKbA3X",
                 },
             ],
             greyedFields: [],
@@ -846,17 +825,7 @@
                 {
                     dataDimensionItemType: "DATA_ELEMENT",
                     dataElement: {
-<<<<<<< HEAD
                         id: "K6mAC5SiO29",
-=======
-                        id: "We61YNYyOX0",
-                    },
-                },
-                {
-                    dataDimensionItemType: "DATA_ELEMENT",
-                    dataElement: {
-                        id: "yMqK9DKbA3X",
->>>>>>> 99ab6307
                     },
                 },
             ],
@@ -952,17 +921,10 @@
                     },
                     categoryOptions: [
                         {
-<<<<<<< HEAD
                             id: "qk2FihwV6IL",
                         },
                         {
                             id: "yW2hYVS3S4u",
-=======
-                            id: "imyqCWQ229K",
-                        },
-                        {
-                            id: "eWeQoOlAcxV",
->>>>>>> 99ab6307
                         },
                     ],
                 },
@@ -1008,7 +970,6 @@
             digitGroupSeparator: "SPACE",
             dataDimensionItems: [
                 {
-<<<<<<< HEAD
                     dataDimensionItemType: "DATA_ELEMENT",
                     dataElement: {
                         id: "ik0ICagvIjm",
@@ -1018,35 +979,6 @@
                     dataDimensionItemType: "DATA_ELEMENT",
                     dataElement: {
                         id: "K6mAC5SiO29",
-=======
-                    dataDimensionItemType: "INDICATOR",
-                    indicator: {
-                        id: "eCufXa6RkTm",
-                    },
-                },
-                {
-                    dataDimensionItemType: "INDICATOR",
-                    indicator: {
-                        id: "eYmeRzhBFV4",
-                    },
-                },
-                {
-                    dataDimensionItemType: "INDICATOR",
-                    indicator: {
-                        id: "u404ICrBKj3",
-                    },
-                },
-                {
-                    dataDimensionItemType: "INDICATOR",
-                    indicator: {
-                        id: "CaWKoWg00oo",
-                    },
-                },
-                {
-                    dataDimensionItemType: "INDICATOR",
-                    indicator: {
-                        id: "i01veyO4Cuw",
->>>>>>> 99ab6307
                     },
                 },
             ],
@@ -1208,22 +1140,22 @@
             ],
             periods: [
                 {
-                    id: "201910",
-                },
-                {
-                    id: "201911",
-                },
-                {
-                    id: "201912",
-                },
-                {
-                    id: "202001",
-                },
-                {
-                    id: "202002",
-                },
-                {
-                    id: "202003",
+                    id: "201810",
+                },
+                {
+                    id: "201811",
+                },
+                {
+                    id: "201812",
+                },
+                {
+                    id: "201901",
+                },
+                {
+                    id: "201902",
+                },
+                {
+                    id: "201903",
                 },
             ],
             columns: [
@@ -1283,22 +1215,22 @@
             ],
             periods: [
                 {
-                    id: "201910",
-                },
-                {
-                    id: "201911",
-                },
-                {
-                    id: "201912",
-                },
-                {
-                    id: "202001",
-                },
-                {
-                    id: "202002",
-                },
-                {
-                    id: "202003",
+                    id: "201810",
+                },
+                {
+                    id: "201811",
+                },
+                {
+                    id: "201812",
+                },
+                {
+                    id: "201901",
+                },
+                {
+                    id: "201902",
+                },
+                {
+                    id: "201903",
                 },
             ],
             columns: [
@@ -1374,22 +1306,22 @@
             ],
             periods: [
                 {
-                    id: "201910",
-                },
-                {
-                    id: "201911",
-                },
-                {
-                    id: "201912",
-                },
-                {
-                    id: "202001",
-                },
-                {
-                    id: "202002",
-                },
-                {
-                    id: "202003",
+                    id: "201810",
+                },
+                {
+                    id: "201811",
+                },
+                {
+                    id: "201812",
+                },
+                {
+                    id: "201901",
+                },
+                {
+                    id: "201902",
+                },
+                {
+                    id: "201903",
                 },
             ],
             series: "pe",
@@ -1458,22 +1390,22 @@
             ],
             periods: [
                 {
-                    id: "201910",
-                },
-                {
-                    id: "201911",
-                },
-                {
-                    id: "201912",
-                },
-                {
-                    id: "202001",
-                },
-                {
-                    id: "202002",
-                },
-                {
-                    id: "202003",
+                    id: "201810",
+                },
+                {
+                    id: "201811",
+                },
+                {
+                    id: "201812",
+                },
+                {
+                    id: "201901",
+                },
+                {
+                    id: "201902",
+                },
+                {
+                    id: "201903",
                 },
             ],
             series: "ou",
@@ -1524,22 +1456,22 @@
             ],
             periods: [
                 {
-                    id: "201910",
-                },
-                {
-                    id: "201911",
-                },
-                {
-                    id: "201912",
-                },
-                {
-                    id: "202001",
-                },
-                {
-                    id: "202002",
-                },
-                {
-                    id: "202003",
+                    id: "201810",
+                },
+                {
+                    id: "201811",
+                },
+                {
+                    id: "201812",
+                },
+                {
+                    id: "201901",
+                },
+                {
+                    id: "201902",
+                },
+                {
+                    id: "201903",
                 },
             ],
             series: "Kyg1O6YEGa9",
@@ -1631,22 +1563,22 @@
             ],
             periods: [
                 {
-                    id: "201910",
-                },
-                {
-                    id: "201911",
-                },
-                {
-                    id: "201912",
-                },
-                {
-                    id: "202001",
-                },
-                {
-                    id: "202002",
-                },
-                {
-                    id: "202003",
+                    id: "201810",
+                },
+                {
+                    id: "201811",
+                },
+                {
+                    id: "201812",
+                },
+                {
+                    id: "201901",
+                },
+                {
+                    id: "201902",
+                },
+                {
+                    id: "201903",
                 },
             ],
             series: "ou",
