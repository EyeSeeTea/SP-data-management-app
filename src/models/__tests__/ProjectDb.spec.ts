import moment from "moment";
import _ from "lodash";
import { getMockApi } from "d2-api";
import Project from "../Project";
import { Config } from "../Config";
import configJson from "./config.json";
import ProjectDb from "../ProjectDb";

const { api, mock } = getMockApi();
const config = (configJson as unknown) as Config;

const projectData = {
    name: "MyProject",
<<<<<<< HEAD
    startDate: moment("2018-10-01"),
    endDate: moment("2019-03-01"),
    parentOrgUnit: {
        path: "/J0hschZVMBt/eu2XF73JOzl",
        id: "eu2XF73JOzl",
        displayName: "Bahamas",
    },
    funders: config.funders.slice(0, 2),
    locations: config.locations.filter(location =>
        _.isEqual(location.countries[0], { id: "eu2XF73JOzl" })
    ),
=======
    startDate: moment("2019-10-01"),
    endDate: moment("2020-03-01"),
    parentOrgUnit: {
        path: "/J0hschZVMBt/PJb0RtEnqlf",
        id: "PJb0RtEnqlf",
        displayName: "Sierra Leona",
    },
    funders: config.funders.slice(0, 2),
>>>>>>> 5fb6f5e2
    awardNumber: "12345",
    subsequentLettering: "en",
    sectors: config.sectors.slice(0, 2),
};

async function getProject(): Promise<Project> {
    const initialProject = await Project.create(api, config);
    return initialProject
        .setObj(projectData)
        .updateDataElementsSelection(["WS8XV4WWPE7", "ik0ICagvIjm", "We61YNYyOX0"])
        .project.updateDataElementsMERSelection(["WS8XV4WWPE7", "We61YNYyOX0"]);
}

const metadataResponse = {
    status: "OK",
    stats: { created: 11, updated: 2, deleted: 0, ignored: 0, total: 13 },
};

describe("ProjectDb", () => {
    describe("save", () => {
        it("posts metadata", async () => {
            const project = await getProject();

            mock.onGet("/metadata", {
                params: {
                    "organisationUnitGroups:fields": ":owner",
                    "organisationUnitGroups:filter": [
                        "id:in:[OE0KdZRX2FC,WKUXmz4LIUG,GG0k0oNhgS7,GsGG8967YDU,eCi0GarbBwv]",
                    ],
                },
            }).replyOnce(200, orgUnitsMetadata);

            mock.onPost("/metadata", expectedMetadataPost).replyOnce(200, metadataResponse);

            mock.onPut("/organisationUnits/WGC0DJ0YSis", expectedOrgUnitPut).replyOnce(200);

            mock.onPost(
                "/dataStore/project-monitoring-app/mer-WGC0DJ0YSis",
                expectedDataStoreMer
            ).replyOnce(200);

<<<<<<< HEAD
            mock.onPost("/metadata", expectedMetadataPost).replyOnce(200, metadataResponse);

            jest.spyOn(Date, "now").mockReturnValueOnce(new Date("2019/12/15").getTime());

            await new ProjectDb(project).save();
            expect(true).toEqual(true);
=======
            const { response, project: savedProject } = await new ProjectDb(project).save();
            expect(response).toBeTruthy();
            expect(savedProject.id).toEqual("WGC0DJ0YSis");
>>>>>>> 5fb6f5e2
        });
    });
});

const orgUnitsMetadata = {
    organisationUnitGroups: [
        {
            created: "2020-01-02T12:32:30.449",
            lastUpdated: "2020-01-02T14:28:43.045",
            name: "Abaco",
            id: "GG0k0oNhgS7",
            publicAccess: "rw------",
            lastUpdatedBy: { id: "M5zQapPyTZI" },
            user: { id: "M5zQapPyTZI" },
            userGroupAccesses: [],
            attributeValues: [],
            translations: [],
            userAccesses: [],
            organisationUnits: [{ id: "eu2XF73JOzl" }],
        },
        {
            code: "FUNDER_AGRIDIUS",
            created: "2020-01-02T11:55:10.244",
            lastUpdated: "2020-01-02T14:28:43.050",
            name: "Agridius Foundation",
            id: "em8NIwi0KvM",
            publicAccess: "rw------",
            lastUpdatedBy: { id: "M5zQapPyTZI" },
            user: { id: "M5zQapPyTZI" },
            userGroupAccesses: [],
            attributeValues: [],
            translations: [],
            userAccesses: [],
            organisationUnits: [],
        },
        {
            code: "FUNDER_AC",
            created: "2019-11-18T14:05:05.262",
            lastUpdated: "2020-01-02T14:28:43.050",
            name: "Atlas Copco",
            id: "OKEZCrPzqph",
            shortName: "AC",
            publicAccess: "rw------",
            lastUpdatedBy: { id: "M5zQapPyTZI" },
            user: { id: "M5zQapPyTZI" },
            userGroupAccesses: [],
            attributeValues: [],
            translations: [],
            userAccesses: [],
            organisationUnits: [],
        },
    ],
};

const expectedDataStoreMer = {
    dataElements: ["WS8XV4WWPE7", "We61YNYyOX0"],
};

const expectedOrgUnitPut = {
    id: "WGC0DJ0YSis",
    name: "MyProject",
    displayName: "MyProject",
    path: "/J0hschZVMBt/eu2XF73JOzl/WGC0DJ0YSis",
    code: "en12345",
    shortName: "MyProject",
    description: "",
    parent: { id: "eu2XF73JOzl" },
    openingDate: "2018-09-01T00:00:00",
    closedDate: "2019-04-01T00:00:00",
    organisationUnitGroups: [{ id: "OE0KdZRX2FC" }, { id: "WKUXmz4LIUG" }],
    attributeValues: [
        { value: "true", attribute: { id: "mgCKcJuP5n0" } },
        { value: "ySkG9zkINIY", attribute: { id: "aywduilEjPQ" } },
    ],
};

const now = moment();

const expectedMetadataPost = {
    organisationUnits: [
        {
            id: "WGC0DJ0YSis",
            name: "MyProject",
            displayName: "MyProject",
            path: "/J0hschZVMBt/eu2XF73JOzl/WGC0DJ0YSis",
            code: "en12345",
            shortName: "MyProject",
            description: "",
            parent: {
                id: "eu2XF73JOzl",
            },
            openingDate: "2018-09-01T00:00:00",
            closedDate: "2019-04-01T00:00:00",
            organisationUnitGroups: [
                {
                    id: "OE0KdZRX2FC",
                },
                {
                    id: "WKUXmz4LIUG",
                },
            ],
            attributeValues: [
                {
                    value: "true",
                    attribute: {
                        id: "mgCKcJuP5n0",
                    },
                },
                {
                    value: "ySkG9zkINIY",
                    attribute: {
                        id: "aywduilEjPQ",
                    },
                },
            ],
        },
    ],
    organisationUnitGroups: [
        {
            created: "2020-01-02T12:32:30.449",
            lastUpdated: "2020-01-02T14:28:43.045",
            name: "Abaco",
            id: "GG0k0oNhgS7",
            publicAccess: "rw------",
            lastUpdatedBy: {
                id: "M5zQapPyTZI",
            },
            user: {
                id: "M5zQapPyTZI",
            },
            userGroupAccesses: [],
            attributeValues: [],
            translations: [],
            userAccesses: [],
            organisationUnits: [
                {
                    id: "eu2XF73JOzl",
                },
                {
                    id: "WGC0DJ0YSis",
                },
            ],
        },
        {
            code: "FUNDER_AGRIDIUS",
            created: "2020-01-02T11:55:10.244",
            lastUpdated: "2020-01-02T14:28:43.050",
            name: "Agridius Foundation",
            id: "em8NIwi0KvM",
            publicAccess: "rw------",
            lastUpdatedBy: {
                id: "M5zQapPyTZI",
            },
            user: {
                id: "M5zQapPyTZI",
            },
            userGroupAccesses: [],
            attributeValues: [],
            translations: [],
            userAccesses: [],
            organisationUnits: [
                {
                    id: "WGC0DJ0YSis",
                },
            ],
        },
        {
            code: "FUNDER_AC",
            created: "2019-11-18T14:05:05.262",
            lastUpdated: "2020-01-02T14:28:43.050",
            name: "Atlas Copco",
            id: "OKEZCrPzqph",
            shortName: "AC",
            publicAccess: "rw------",
            lastUpdatedBy: {
                id: "M5zQapPyTZI",
            },
            user: {
                id: "M5zQapPyTZI",
            },
            userGroupAccesses: [],
            attributeValues: [],
            translations: [],
            userAccesses: [],
            organisationUnits: [
                {
                    id: "WGC0DJ0YSis",
                },
            ],
        },
    ],
    dataSets: [
        {
            id: "S0mQyu0r7fd",
            description: "",
            periodType: "Monthly",
            dataElementDecoration: true,
            renderAsTabs: true,
            categoryCombo: {
                id: "qAgB0mD1wC6",
            },
            organisationUnits: [
                {
                    id: "WGC0DJ0YSis",
                },
            ],
            dataSetElements: [
                {
                    dataSet: {
                        id: "S0mQyu0r7fd",
                    },
                    dataElement: {
                        id: "WS8XV4WWPE7",
                    },
                    categoryCombo: {
                        id: "bjDvmb4bfuf",
                    },
                },
                {
                    dataSet: {
                        id: "S0mQyu0r7fd",
                    },
                    dataElement: {
                        id: "K6mAC5SiO29",
                    },
                    categoryCombo: {
                        id: "GKWiemQPU5U",
                    },
                },
                {
                    dataSet: {
                        id: "S0mQyu0r7fd",
                    },
                    dataElement: {
                        id: "ik0ICagvIjm",
                    },
                    categoryCombo: {
                        id: "GKWiemQPU5U",
                    },
                },
                {
                    dataSet: {
                        id: "S0mQyu0r7fd",
                    },
                    dataElement: {
                        id: "We61YNYyOX0",
                    },
                    categoryCombo: {
                        id: "bjDvmb4bfuf",
                    },
                },
                {
                    dataSet: {
                        id: "S0mQyu0r7fd",
                    },
                    dataElement: {
                        id: "yMqK9DKbA3X",
                    },
                    categoryCombo: {
                        id: "bjDvmb4bfuf",
                    },
                },
            ],
            timelyDays: 0,
            formType: "DEFAULT",
            sections: [
                {
                    id: "uIqSSBQ8EGr",
                },
                {
                    id: "qIOamX0NQ5e",
                },
            ],
            name: "MyProject Target",
            code: "WGC0DJ0YSis_TARGET",
<<<<<<< HEAD
            openFuturePeriods: 0,
=======
            openFuturePeriods: projectData.endDate.diff(now, "month") + 1,
>>>>>>> 5fb6f5e2
            dataInputPeriods: [
                {
                    period: {
                        id: "201810",
                    },
                    openingDate: "2018-10-01T00:00:00",
                    closingDate: "2018-11-01T00:00:00",
                },
                {
                    period: {
                        id: "201811",
                    },
                    openingDate: "2018-10-01T00:00:00",
                    closingDate: "2018-11-01T00:00:00",
                },
                {
                    period: {
                        id: "201812",
                    },
                    openingDate: "2018-10-01T00:00:00",
                    closingDate: "2018-11-01T00:00:00",
                },
                {
                    period: {
                        id: "201901",
                    },
                    openingDate: "2018-10-01T00:00:00",
                    closingDate: "2018-11-01T00:00:00",
                },
                {
                    period: {
                        id: "201902",
                    },
                    openingDate: "2018-10-01T00:00:00",
                    closingDate: "2018-11-01T00:00:00",
                },
                {
                    period: {
                        id: "201903",
                    },
                    openingDate: "2018-10-01T00:00:00",
                    closingDate: "2018-11-01T00:00:00",
                },
            ],
            expiryDays: 0,
            attributeValues: [
                {
                    value: "true",
                    attribute: {
                        id: "mgCKcJuP5n0",
                    },
                },
                {
                    value: "WGC0DJ0YSis",
                    attribute: {
                        id: "qgSqj6sBF7j",
                    },
                },
            ],
        },
        {
            id: "aAC2YJRBepp",
            description: "",
            periodType: "Monthly",
            dataElementDecoration: true,
            renderAsTabs: true,
            categoryCombo: {
                id: "qAgB0mD1wC6",
            },
            organisationUnits: [
                {
                    id: "WGC0DJ0YSis",
                },
            ],
            dataSetElements: [
                {
                    dataSet: {
                        id: "aAC2YJRBepp",
                    },
                    dataElement: {
                        id: "WS8XV4WWPE7",
                    },
                    categoryCombo: {
                        id: "bjDvmb4bfuf",
                    },
                },
                {
                    dataSet: {
                        id: "aAC2YJRBepp",
                    },
                    dataElement: {
                        id: "K6mAC5SiO29",
                    },
                    categoryCombo: {
                        id: "GKWiemQPU5U",
                    },
                },
                {
                    dataSet: {
                        id: "aAC2YJRBepp",
                    },
                    dataElement: {
                        id: "ik0ICagvIjm",
                    },
                    categoryCombo: {
                        id: "GKWiemQPU5U",
                    },
                },
                {
                    dataSet: {
                        id: "aAC2YJRBepp",
                    },
                    dataElement: {
                        id: "We61YNYyOX0",
                    },
                    categoryCombo: {
                        id: "bjDvmb4bfuf",
                    },
                },
                {
                    dataSet: {
                        id: "aAC2YJRBepp",
                    },
                    dataElement: {
                        id: "yMqK9DKbA3X",
                    },
                    categoryCombo: {
                        id: "bjDvmb4bfuf",
                    },
                },
            ],
            timelyDays: 0,
            formType: "DEFAULT",
            sections: [
                {
                    id: "qiA7dmxAn82",
                },
                {
                    id: "iCYfUcmklv4",
                },
            ],
            name: "MyProject Actual",
            code: "WGC0DJ0YSis_ACTUAL",
            openFuturePeriods: 1,
            dataInputPeriods: [
                {
                    period: {
                        id: "201810",
                    },
                    openingDate: "2018-10-01T00:00:00",
                    closingDate: "2018-11-10T00:00:00",
                },
                {
                    period: {
                        id: "201811",
                    },
                    openingDate: "2018-11-01T00:00:00",
                    closingDate: "2018-12-10T00:00:00",
                },
                {
                    period: {
                        id: "201812",
                    },
                    openingDate: "2018-12-01T00:00:00",
                    closingDate: "2019-01-10T00:00:00",
                },
                {
                    period: {
                        id: "201901",
                    },
                    openingDate: "2019-01-01T00:00:00",
                    closingDate: "2019-02-10T00:00:00",
                },
                {
                    period: {
                        id: "201902",
                    },
                    openingDate: "2019-02-01T00:00:00",
                    closingDate: "2019-03-10T00:00:00",
                },
                {
                    period: {
                        id: "201903",
                    },
                    openingDate: "2019-03-01T00:00:00",
                    closingDate: "2019-04-10T00:00:00",
                },
            ],
            expiryDays: 11,
            attributeValues: [
                {
                    value: "true",
                    attribute: {
                        id: "mgCKcJuP5n0",
                    },
                },
                {
                    value: "WGC0DJ0YSis",
                    attribute: {
                        id: "qgSqj6sBF7j",
                    },
                },
            ],
        },
    ],
    sections: [
        {
            id: "uIqSSBQ8EGr",
            dataSet: {
                id: "S0mQyu0r7fd",
            },
            sortOrder: 0,
            name: "Agriculture",
            dataElements: [
                {
                    id: "WS8XV4WWPE7",
                },
                {
                    id: "K6mAC5SiO29",
                },
                {
                    id: "ik0ICagvIjm",
                },
            ],
            greyedFields: [],
        },
        {
            id: "qIOamX0NQ5e",
            dataSet: {
                id: "S0mQyu0r7fd",
            },
            sortOrder: 1,
            name: "Livelihoods",
            dataElements: [
                {
                    id: "We61YNYyOX0",
                },
                {
                    id: "yMqK9DKbA3X",
                },
            ],
            greyedFields: [],
        },
        {
            id: "qiA7dmxAn82",
            dataSet: {
                id: "aAC2YJRBepp",
            },
            sortOrder: 0,
            name: "Agriculture",
            dataElements: [
                {
                    id: "WS8XV4WWPE7",
                },
                {
                    id: "K6mAC5SiO29",
                },
                {
                    id: "ik0ICagvIjm",
                },
            ],
            greyedFields: [],
        },
        {
            id: "iCYfUcmklv4",
            dataSet: {
                id: "aAC2YJRBepp",
            },
            sortOrder: 1,
            name: "Livelihoods",
            dataElements: [
                {
                    id: "We61YNYyOX0",
                },
                {
                    id: "yMqK9DKbA3X",
                },
            ],
            greyedFields: [],
        },
    ],
    dashboards: [
        {
            id: "ySkG9zkINIY",
            name: "MyProject",
            dashboardItems: [
                {
                    id: "WMOgqLEpBlC",
                    type: "CHART",
                    chart: {
                        id: "OgOU20E6G4f",
                    },
                },
                {
                    id: "GQavMfHlswl",
                    type: "CHART",
                    chart: {
                        id: "yK4T67qbssr",
                    },
                },
                {
                    id: "WOEVSzntJcf",
                    type: "CHART",
                    chart: {
                        id: "aeegubasf72",
                    },
                },
                {
                    id: "SeYNbVfObL4",
                    type: "CHART",
                    chart: {
                        id: "WWqcPhi5Nh3",
                    },
                },
                {
                    id: "OCWuuDUus7n",
                    type: "REPORT_TABLE",
                    reportTable: {
                        id: "iyI3WXcUciK",
                    },
                },
                {
                    id: "WQIjOe2gZXZ",
                    type: "REPORT_TABLE",
                    reportTable: {
                        id: "Kg4wY2c9x4I",
                    },
                },
                {
                    id: "Ge8ReLf7SCd",
                    type: "REPORT_TABLE",
                    reportTable: {
                        id: "mMSoIpXaHBS",
                    },
                },
                {
                    id: "WgumfImz3GP",
                    type: "REPORT_TABLE",
                    reportTable: {
                        id: "y02zthmCbtX",
                    },
                },
                {
                    id: "OYCw0oLhwxc",
                    type: "REPORT_TABLE",
                    reportTable: {
                        id: "KmGEpPf3Ugh",
                    },
                },
            ],
        },
    ],
    reportTables: [
        {
            id: "iyI3WXcUciK",
            name: "MyProject - PM Target vs Actual - Benefits",
            numberType: "VALUE",
            publicAccess: "rw------",
            legendDisplayStyle: "FILL",
            rowSubTotals: true,
            showDimensionLabels: true,
            aggregationType: "DEFAULT",
            legendDisplayStrategy: "FIXED",
            rowTotals: true,
            digitGroupSeparator: "SPACE",
            dataDimensionItems: [
                {
                    dataDimensionItemType: "DATA_ELEMENT",
                    dataElement: {
                        id: "WS8XV4WWPE7",
                    },
                },
                {
                    dataDimensionItemType: "DATA_ELEMENT",
                    dataElement: {
                        id: "We61YNYyOX0",
                    },
                },
                {
                    dataDimensionItemType: "DATA_ELEMENT",
                    dataElement: {
                        id: "yMqK9DKbA3X",
                    },
                },
            ],
            organisationUnits: [
                {
                    id: "WGC0DJ0YSis",
                },
            ],
            periods: [
                {
                    id: "201810",
                },
                {
                    id: "201811",
                },
                {
                    id: "201812",
                },
                {
                    id: "201901",
                },
                {
                    id: "201902",
                },
                {
                    id: "201903",
                },
            ],
            columns: [
                {
                    id: "pe",
                },
            ],
            columnDimensions: ["pe"],
            filters: [
                {
                    id: "ou",
                },
            ],
            filterDimensions: ["ou"],
            rows: [
                {
                    id: "dx",
                },
                {
                    code: "ACTUAL_TARGET",
                    id: "GIIHAr9BzzO",
                    categoryOptions: [
                        {
                            code: "TARGET",
                            id: "imyqCWQ229K",
                        },
                        {
                            code: "ACTUAL",
                            id: "eWeQoOlAcxV",
                        },
                    ],
                },
            ],
            rowDimensions: ["dx", "GIIHAr9BzzO"],
            categoryDimensions: [
                {
                    category: {
                        id: "GIIHAr9BzzO",
                    },
                    categoryOptions: [
                        {
                            id: "imyqCWQ229K",
                        },
                        {
                            id: "eWeQoOlAcxV",
                        },
                    ],
                },
            ],
        },
        {
            id: "Kg4wY2c9x4I",
            name: "MyProject - PM Target vs Actual - People",
            numberType: "VALUE",
            publicAccess: "rw------",
            legendDisplayStyle: "FILL",
            rowSubTotals: true,
            showDimensionLabels: true,
            aggregationType: "DEFAULT",
            legendDisplayStrategy: "FIXED",
            rowTotals: true,
            digitGroupSeparator: "SPACE",
            dataDimensionItems: [
                {
                    dataDimensionItemType: "DATA_ELEMENT",
                    dataElement: {
                        id: "ik0ICagvIjm",
                    },
                },
                {
                    dataDimensionItemType: "DATA_ELEMENT",
                    dataElement: {
<<<<<<< HEAD
                        id: "We61YNYyOX0",
                    },
                },
                {
                    dataDimensionItemType: "DATA_ELEMENT",
                    dataElement: {
                        id: "yMqK9DKbA3X",
=======
                        id: "K6mAC5SiO29",
>>>>>>> 5fb6f5e2
                    },
                },
            ],
            organisationUnits: [
                {
                    id: "WGC0DJ0YSis",
                },
            ],
            periods: [
                {
                    id: "201810",
                },
                {
                    id: "201811",
                },
                {
                    id: "201812",
                },
                {
                    id: "201901",
                },
                {
                    id: "201902",
                },
                {
                    id: "201903",
                },
            ],
            columns: [
                {
                    id: "pe",
                },
                {
                    code: "GENDER",
                    id: "Kyg1O6YEGa9",
                    categoryOptions: [
                        {
                            code: "MALE",
                            id: "qk2FihwV6IL",
                        },
                        {
                            code: "FEMALE",
                            id: "yW2hYVS3S4u",
                        },
                    ],
                },
            ],
            columnDimensions: ["pe", "Kyg1O6YEGa9"],
            filters: [
                {
                    id: "ou",
                },
            ],
            filterDimensions: ["ou"],
            rows: [
                {
                    id: "dx",
                },
                {
                    code: "ACTUAL_TARGET",
                    id: "GIIHAr9BzzO",
                    categoryOptions: [
                        {
                            code: "TARGET",
                            id: "imyqCWQ229K",
                        },
                        {
                            code: "ACTUAL",
                            id: "eWeQoOlAcxV",
                        },
                    ],
                },
                {
                    code: "NEW_RECURRING",
                    id: "a0Cy1qwUuZv",
                    categoryOptions: [
                        {
                            code: "NEW",
                            id: "S2y8dcmR2kD",
                        },
                        {
                            code: "RECURRING",
                            id: "CyILz2yY8ey",
                        },
                    ],
                },
            ],
            rowDimensions: ["dx", "GIIHAr9BzzO", "a0Cy1qwUuZv"],
            categoryDimensions: [
                {
                    category: {
                        id: "Kyg1O6YEGa9",
                    },
                    categoryOptions: [
                        {
<<<<<<< HEAD
                            id: "imyqCWQ229K",
                        },
                        {
                            id: "eWeQoOlAcxV",
=======
                            id: "qk2FihwV6IL",
                        },
                        {
                            id: "yW2hYVS3S4u",
>>>>>>> 5fb6f5e2
                        },
                    ],
                },
                {
                    category: {
                        id: "GIIHAr9BzzO",
                    },
                    categoryOptions: [
                        {
                            id: "imyqCWQ229K",
                        },
                        {
                            id: "eWeQoOlAcxV",
                        },
                    ],
                },
                {
                    category: {
                        id: "a0Cy1qwUuZv",
                    },
                    categoryOptions: [
                        {
                            id: "S2y8dcmR2kD",
                        },
                        {
                            id: "CyILz2yY8ey",
                        },
                    ],
                },
            ],
        },
        {
            id: "mMSoIpXaHBS",
            name: "MyProject - PM Target vs Actual - Unique People",
            numberType: "VALUE",
            publicAccess: "rw------",
            legendDisplayStyle: "FILL",
            rowSubTotals: true,
            showDimensionLabels: true,
            aggregationType: "DEFAULT",
            legendDisplayStrategy: "FIXED",
            rowTotals: true,
            digitGroupSeparator: "SPACE",
            dataDimensionItems: [
                {
<<<<<<< HEAD
                    dataDimensionItemType: "INDICATOR",
                    indicator: {
                        id: "eCufXa6RkTm",
                    },
                },
                {
                    dataDimensionItemType: "INDICATOR",
                    indicator: {
                        id: "eYmeRzhBFV4",
                    },
                },
                {
                    dataDimensionItemType: "INDICATOR",
                    indicator: {
                        id: "u404ICrBKj3",
                    },
                },
                {
                    dataDimensionItemType: "INDICATOR",
                    indicator: {
                        id: "CaWKoWg00oo",
                    },
                },
                {
                    dataDimensionItemType: "INDICATOR",
                    indicator: {
                        id: "i01veyO4Cuw",
=======
                    dataDimensionItemType: "DATA_ELEMENT",
                    dataElement: {
                        id: "ik0ICagvIjm",
                    },
                },
                {
                    dataDimensionItemType: "DATA_ELEMENT",
                    dataElement: {
                        id: "K6mAC5SiO29",
>>>>>>> 5fb6f5e2
                    },
                },
            ],
            organisationUnits: [
                {
                    id: "WGC0DJ0YSis",
                },
            ],
            periods: [
                {
                    id: "201810",
                },
                {
                    id: "201811",
                },
                {
                    id: "201812",
                },
                {
                    id: "201901",
                },
                {
                    id: "201902",
                },
                {
                    id: "201903",
                },
            ],
            columns: [
                {
                    id: "pe",
                },
                {
                    code: "GENDER",
                    id: "Kyg1O6YEGa9",
                    categoryOptions: [
                        {
                            code: "MALE",
                            id: "qk2FihwV6IL",
                        },
                        {
                            code: "FEMALE",
                            id: "yW2hYVS3S4u",
                        },
                    ],
                },
            ],
            columnDimensions: ["pe", "Kyg1O6YEGa9"],
            filters: [
                {
                    id: "ou",
                },
                {
                    id: "a0Cy1qwUuZv",
                    categoryOptions: [
                        {
                            code: "NEW",
                            id: "S2y8dcmR2kD",
                        },
                    ],
                },
            ],
            filterDimensions: ["ou", "a0Cy1qwUuZv"],
            rows: [
                {
                    id: "dx",
                },
                {
                    code: "ACTUAL_TARGET",
                    id: "GIIHAr9BzzO",
                    categoryOptions: [
                        {
                            code: "TARGET",
                            id: "imyqCWQ229K",
                        },
                        {
                            code: "ACTUAL",
                            id: "eWeQoOlAcxV",
                        },
                    ],
                },
            ],
            rowDimensions: ["dx", "GIIHAr9BzzO"],
            categoryDimensions: [
                {
                    category: {
                        id: "Kyg1O6YEGa9",
                    },
                    categoryOptions: [
                        {
                            id: "qk2FihwV6IL",
                        },
                        {
                            id: "yW2hYVS3S4u",
                        },
                    ],
                },
                {
                    category: {
                        id: "GIIHAr9BzzO",
                    },
                    categoryOptions: [
                        {
                            id: "imyqCWQ229K",
                        },
                        {
                            id: "eWeQoOlAcxV",
                        },
                    ],
                },
                {
                    category: {
                        id: "a0Cy1qwUuZv",
                    },
                    categoryOptions: [
                        {
                            id: "S2y8dcmR2kD",
                        },
                    ],
                },
            ],
        },
        {
            id: "y02zthmCbtX",
            name: "MyProject - PM achieved (%) - Benefits",
            numberType: "VALUE",
            publicAccess: "rw------",
            legendDisplayStyle: "FILL",
            rowSubTotals: true,
            showDimensionLabels: true,
            aggregationType: "DEFAULT",
            legendDisplayStrategy: "FIXED",
            rowTotals: true,
            digitGroupSeparator: "SPACE",
            dataDimensionItems: [
                {
                    dataDimensionItemType: "INDICATOR",
                    indicator: {
                        id: "eCufXa6RkTm",
                    },
                },
                {
                    dataDimensionItemType: "INDICATOR",
                    indicator: {
                        id: "CaWKoWg00oo",
                    },
                },
                {
                    dataDimensionItemType: "INDICATOR",
                    indicator: {
                        id: "i01veyO4Cuw",
                    },
                },
            ],
            organisationUnits: [
                {
                    id: "WGC0DJ0YSis",
                },
            ],
            periods: [
                {
                    id: "201910",
                },
                {
                    id: "201911",
                },
                {
                    id: "201912",
                },
                {
                    id: "202001",
                },
                {
                    id: "202002",
                },
                {
                    id: "202003",
                },
            ],
            columns: [
                {
                    id: "pe",
                },
            ],
            columnDimensions: ["pe"],
            filters: [
                {
                    id: "ou",
                },
            ],
            filterDimensions: ["ou"],
            rows: [
                {
                    id: "dx",
                },
            ],
            rowDimensions: ["dx"],
            categoryDimensions: [],
            legendSet: {
                code: "ACTUAL_TARGET_ACHIEVED",
                id: "yoAt108kUFm",
            },
        },
        {
            id: "KmGEpPf3Ugh",
            name: "MyProject - PM achieved (%) - People",
            numberType: "VALUE",
            publicAccess: "rw------",
            legendDisplayStyle: "FILL",
            rowSubTotals: true,
            showDimensionLabels: true,
            aggregationType: "DEFAULT",
            legendDisplayStrategy: "FIXED",
            rowTotals: true,
            digitGroupSeparator: "SPACE",
            dataDimensionItems: [
                {
                    dataDimensionItemType: "INDICATOR",
                    indicator: {
                        id: "u404ICrBKj3",
                    },
                },
                {
                    dataDimensionItemType: "INDICATOR",
                    indicator: {
                        id: "eYmeRzhBFV4",
                    },
                },
            ],
            organisationUnits: [
                {
                    id: "WGC0DJ0YSis",
                },
            ],
            periods: [
                {
                    id: "201910",
                },
                {
                    id: "201911",
                },
                {
                    id: "201912",
                },
                {
                    id: "202001",
                },
                {
                    id: "202002",
                },
                {
                    id: "202003",
                },
            ],
            columns: [
                {
                    id: "pe",
                },
            ],
            columnDimensions: ["pe"],
            filters: [
                {
                    id: "ou",
                },
            ],
            filterDimensions: ["ou"],
            rows: [
                {
                    id: "dx",
                },
            ],
            rowDimensions: ["dx"],
            categoryDimensions: [],
            legendSet: {
                code: "ACTUAL_TARGET_ACHIEVED",
                id: "yoAt108kUFm",
            },
        },
    ],
    charts: [
        {
            id: "OgOU20E6G4f",
            name: "MyProject - PM achieved monthly (%)",
            publicAccess: "rw------",
            type: "COLUMN",
            aggregationType: "DEFAULT",
            showData: true,
            category: "dx",
            organisationUnits: [
                {
                    id: "WGC0DJ0YSis",
                },
            ],
            dataDimensionItems: [
                {
                    dataDimensionItemType: "INDICATOR",
                    indicator: {
                        id: "eCufXa6RkTm",
                    },
                },
                {
                    dataDimensionItemType: "INDICATOR",
                    indicator: {
                        id: "u404ICrBKj3",
                    },
                },
                {
                    dataDimensionItemType: "INDICATOR",
                    indicator: {
                        id: "eYmeRzhBFV4",
                    },
                },
                {
                    dataDimensionItemType: "INDICATOR",
                    indicator: {
                        id: "CaWKoWg00oo",
                    },
                },
                {
                    dataDimensionItemType: "INDICATOR",
                    indicator: {
                        id: "i01veyO4Cuw",
                    },
                },
            ],
            periods: [
                {
                    id: "201910",
                },
                {
                    id: "201911",
                },
                {
                    id: "201912",
                },
                {
                    id: "202001",
                },
                {
                    id: "202002",
                },
                {
                    id: "202003",
                },
            ],
            series: "pe",
            columns: [
                {
                    id: "pe",
                },
            ],
            rows: [
                {
                    id: "dx",
                },
            ],
            filters: [
                {
                    id: "ou",
                },
            ],
            filterDimensions: ["ou"],
            categoryDimensions: [],
        },
        {
            id: "yK4T67qbssr",
            name: "MyProject - PM achieved (%)",
            publicAccess: "rw------",
            type: "COLUMN",
            aggregationType: "DEFAULT",
            showData: true,
            category: "dx",
            organisationUnits: [
                {
                    id: "WGC0DJ0YSis",
                },
            ],
            dataDimensionItems: [
                {
                    dataDimensionItemType: "INDICATOR",
                    indicator: {
                        id: "eCufXa6RkTm",
                    },
                },
                {
                    dataDimensionItemType: "INDICATOR",
                    indicator: {
                        id: "u404ICrBKj3",
                    },
                },
                {
                    dataDimensionItemType: "INDICATOR",
                    indicator: {
                        id: "eYmeRzhBFV4",
                    },
                },
                {
                    dataDimensionItemType: "INDICATOR",
                    indicator: {
                        id: "CaWKoWg00oo",
                    },
                },
                {
                    dataDimensionItemType: "INDICATOR",
                    indicator: {
                        id: "i01veyO4Cuw",
                    },
                },
            ],
            periods: [
                {
                    id: "201910",
                },
                {
                    id: "201911",
                },
                {
                    id: "201912",
                },
                {
                    id: "202001",
                },
                {
                    id: "202002",
                },
                {
                    id: "202003",
                },
            ],
            series: "ou",
            columns: [
                {
                    id: "ou",
                },
            ],
            rows: [
                {
                    id: "dx",
                },
            ],
            filters: [
                {
                    id: "pe",
                },
            ],
            filterDimensions: ["pe"],
            categoryDimensions: [],
        },
        {
            id: "aeegubasf72",
            name: "MyProject - PM achieved by gender (%)",
            publicAccess: "rw------",
            type: "COLUMN",
            aggregationType: "DEFAULT",
            showData: true,
            category: "dx",
            organisationUnits: [
                {
                    id: "WGC0DJ0YSis",
                },
            ],
            dataDimensionItems: [
                {
                    dataDimensionItemType: "INDICATOR",
                    indicator: {
                        id: "u404ICrBKj3",
                    },
                },
                {
                    dataDimensionItemType: "INDICATOR",
                    indicator: {
                        id: "eYmeRzhBFV4",
                    },
                },
            ],
            periods: [
                {
                    id: "201910",
                },
                {
                    id: "201911",
                },
                {
                    id: "201912",
                },
                {
                    id: "202001",
                },
                {
                    id: "202002",
                },
                {
                    id: "202003",
                },
            ],
            series: "Kyg1O6YEGa9",
            columns: [
                {
                    code: "GENDER",
                    id: "Kyg1O6YEGa9",
                    categoryOptions: [
                        {
                            code: "MALE",
                            id: "qk2FihwV6IL",
                        },
                        {
                            code: "FEMALE",
                            id: "yW2hYVS3S4u",
                        },
                    ],
                },
            ],
            rows: [
                {
                    id: "dx",
                },
            ],
            filters: [
                {
                    id: "ou",
                },
                {
                    id: "pe",
                },
                {
                    id: "a0Cy1qwUuZv",
                    categoryOptions: [
                        {
                            code: "NEW",
                            id: "S2y8dcmR2kD",
                        },
                    ],
                },
            ],
            filterDimensions: ["ou", "pe", "a0Cy1qwUuZv"],
            categoryDimensions: [
                {
                    category: {
                        id: "a0Cy1qwUuZv",
                    },
                    categoryOptions: [
                        {
                            id: "S2y8dcmR2kD",
                        },
                    ],
                },
                {
                    category: {
                        id: "Kyg1O6YEGa9",
                    },
                    categoryOptions: [
                        {
                            id: "qk2FihwV6IL",
                        },
                        {
                            id: "yW2hYVS3S4u",
                        },
                    ],
                },
            ],
        },
        {
            id: "WWqcPhi5Nh3",
            name: "MyProject - PM Benefits Per Person",
            publicAccess: "rw------",
            type: "COLUMN",
            aggregationType: "DEFAULT",
            showData: true,
            category: "dx",
            organisationUnits: [
                {
                    id: "WGC0DJ0YSis",
                },
            ],
            dataDimensionItems: [
                {
                    dataDimensionItemType: "INDICATOR",
                    indicator: {
                        id: "eoyInzqL7YZ",
                    },
                },
            ],
            periods: [
                {
                    id: "201910",
                },
                {
                    id: "201911",
                },
                {
                    id: "201912",
                },
                {
                    id: "202001",
                },
                {
                    id: "202002",
                },
                {
                    id: "202003",
                },
            ],
            series: "ou",
            columns: [
                {
                    id: "ou",
                },
            ],
            rows: [
                {
                    id: "dx",
                },
            ],
            filters: [
                {
                    id: "pe",
                },
            ],
            filterDimensions: ["pe"],
            categoryDimensions: [],
        },
    ],
};<|MERGE_RESOLUTION|>--- conflicted
+++ resolved
@@ -11,7 +11,6 @@
 
 const projectData = {
     name: "MyProject",
-<<<<<<< HEAD
     startDate: moment("2018-10-01"),
     endDate: moment("2019-03-01"),
     parentOrgUnit: {
@@ -23,16 +22,6 @@
     locations: config.locations.filter(location =>
         _.isEqual(location.countries[0], { id: "eu2XF73JOzl" })
     ),
-=======
-    startDate: moment("2019-10-01"),
-    endDate: moment("2020-03-01"),
-    parentOrgUnit: {
-        path: "/J0hschZVMBt/PJb0RtEnqlf",
-        id: "PJb0RtEnqlf",
-        displayName: "Sierra Leona",
-    },
-    funders: config.funders.slice(0, 2),
->>>>>>> 5fb6f5e2
     awardNumber: "12345",
     subsequentLettering: "en",
     sectors: config.sectors.slice(0, 2),
@@ -74,18 +63,13 @@
                 expectedDataStoreMer
             ).replyOnce(200);
 
-<<<<<<< HEAD
             mock.onPost("/metadata", expectedMetadataPost).replyOnce(200, metadataResponse);
 
             jest.spyOn(Date, "now").mockReturnValueOnce(new Date("2019/12/15").getTime());
 
-            await new ProjectDb(project).save();
-            expect(true).toEqual(true);
-=======
             const { response, project: savedProject } = await new ProjectDb(project).save();
             expect(response).toBeTruthy();
             expect(savedProject.id).toEqual("WGC0DJ0YSis");
->>>>>>> 5fb6f5e2
         });
     });
 });
@@ -162,1511 +146,1505 @@
     ],
 };
 
-const now = moment();
-
 const expectedMetadataPost = {
-    organisationUnits: [
-        {
-            id: "WGC0DJ0YSis",
-            name: "MyProject",
-            displayName: "MyProject",
-            path: "/J0hschZVMBt/eu2XF73JOzl/WGC0DJ0YSis",
-            code: "en12345",
-            shortName: "MyProject",
-            description: "",
-            parent: {
-                id: "eu2XF73JOzl",
-            },
-            openingDate: "2018-09-01T00:00:00",
-            closedDate: "2019-04-01T00:00:00",
-            organisationUnitGroups: [
-                {
-                    id: "OE0KdZRX2FC",
-                },
-                {
-                    id: "WKUXmz4LIUG",
-                },
-            ],
-            attributeValues: [
-                {
-                    value: "true",
-                    attribute: {
-                        id: "mgCKcJuP5n0",
-                    },
-                },
-                {
-                    value: "ySkG9zkINIY",
-                    attribute: {
-                        id: "aywduilEjPQ",
-                    },
-                },
-            ],
+    "organisationUnits": [
+      {
+        "id": "WGC0DJ0YSis",
+        "name": "MyProject",
+        "displayName": "MyProject",
+        "path": "/J0hschZVMBt/eu2XF73JOzl/WGC0DJ0YSis",
+        "code": "en12345",
+        "shortName": "MyProject",
+        "description": "",
+        "parent": {
+          "id": "eu2XF73JOzl"
         },
+        "openingDate": "2018-09-01T00:00:00",
+        "closedDate": "2019-04-01T00:00:00",
+        "organisationUnitGroups": [
+          {
+            "id": "OE0KdZRX2FC"
+          },
+          {
+            "id": "WKUXmz4LIUG"
+          }
+        ],
+        "attributeValues": [
+          {
+            "value": "true",
+            "attribute": {
+              "id": "mgCKcJuP5n0"
+            }
+          },
+          {
+            "value": "ySkG9zkINIY",
+            "attribute": {
+              "id": "aywduilEjPQ"
+            }
+          }
+        ]
+      }
     ],
-    organisationUnitGroups: [
-        {
-            created: "2020-01-02T12:32:30.449",
-            lastUpdated: "2020-01-02T14:28:43.045",
-            name: "Abaco",
-            id: "GG0k0oNhgS7",
-            publicAccess: "rw------",
-            lastUpdatedBy: {
-                id: "M5zQapPyTZI",
-            },
-            user: {
-                id: "M5zQapPyTZI",
-            },
-            userGroupAccesses: [],
-            attributeValues: [],
-            translations: [],
-            userAccesses: [],
-            organisationUnits: [
-                {
-                    id: "eu2XF73JOzl",
-                },
-                {
-                    id: "WGC0DJ0YSis",
-                },
-            ],
+    "organisationUnitGroups": [
+      {
+        "created": "2020-01-02T12:32:30.449",
+        "lastUpdated": "2020-01-02T14:28:43.045",
+        "name": "Abaco",
+        "id": "GG0k0oNhgS7",
+        "publicAccess": "rw------",
+        "lastUpdatedBy": {
+          "id": "M5zQapPyTZI"
         },
-        {
-            code: "FUNDER_AGRIDIUS",
-            created: "2020-01-02T11:55:10.244",
-            lastUpdated: "2020-01-02T14:28:43.050",
-            name: "Agridius Foundation",
-            id: "em8NIwi0KvM",
-            publicAccess: "rw------",
-            lastUpdatedBy: {
-                id: "M5zQapPyTZI",
-            },
-            user: {
-                id: "M5zQapPyTZI",
-            },
-            userGroupAccesses: [],
-            attributeValues: [],
-            translations: [],
-            userAccesses: [],
-            organisationUnits: [
-                {
-                    id: "WGC0DJ0YSis",
-                },
-            ],
+        "user": {
+          "id": "M5zQapPyTZI"
         },
-        {
-            code: "FUNDER_AC",
-            created: "2019-11-18T14:05:05.262",
-            lastUpdated: "2020-01-02T14:28:43.050",
-            name: "Atlas Copco",
-            id: "OKEZCrPzqph",
-            shortName: "AC",
-            publicAccess: "rw------",
-            lastUpdatedBy: {
-                id: "M5zQapPyTZI",
-            },
-            user: {
-                id: "M5zQapPyTZI",
-            },
-            userGroupAccesses: [],
-            attributeValues: [],
-            translations: [],
-            userAccesses: [],
-            organisationUnits: [
-                {
-                    id: "WGC0DJ0YSis",
-                },
-            ],
+        "userGroupAccesses": [],
+        "attributeValues": [],
+        "translations": [],
+        "userAccesses": [],
+        "organisationUnits": [
+          {
+            "id": "eu2XF73JOzl"
+          },
+          {
+            "id": "WGC0DJ0YSis"
+          }
+        ]
+      },
+      {
+        "code": "FUNDER_AGRIDIUS",
+        "created": "2020-01-02T11:55:10.244",
+        "lastUpdated": "2020-01-02T14:28:43.050",
+        "name": "Agridius Foundation",
+        "id": "em8NIwi0KvM",
+        "publicAccess": "rw------",
+        "lastUpdatedBy": {
+          "id": "M5zQapPyTZI"
         },
+        "user": {
+          "id": "M5zQapPyTZI"
+        },
+        "userGroupAccesses": [],
+        "attributeValues": [],
+        "translations": [],
+        "userAccesses": [],
+        "organisationUnits": [
+          {
+            "id": "WGC0DJ0YSis"
+          }
+        ]
+      },
+      {
+        "code": "FUNDER_AC",
+        "created": "2019-11-18T14:05:05.262",
+        "lastUpdated": "2020-01-02T14:28:43.050",
+        "name": "Atlas Copco",
+        "id": "OKEZCrPzqph",
+        "shortName": "AC",
+        "publicAccess": "rw------",
+        "lastUpdatedBy": {
+          "id": "M5zQapPyTZI"
+        },
+        "user": {
+          "id": "M5zQapPyTZI"
+        },
+        "userGroupAccesses": [],
+        "attributeValues": [],
+        "translations": [],
+        "userAccesses": [],
+        "organisationUnits": [
+          {
+            "id": "WGC0DJ0YSis"
+          }
+        ]
+      }
     ],
-    dataSets: [
-        {
-            id: "S0mQyu0r7fd",
-            description: "",
-            periodType: "Monthly",
-            dataElementDecoration: true,
-            renderAsTabs: true,
-            categoryCombo: {
-                id: "qAgB0mD1wC6",
-            },
-            organisationUnits: [
-                {
-                    id: "WGC0DJ0YSis",
-                },
-            ],
-            dataSetElements: [
-                {
-                    dataSet: {
-                        id: "S0mQyu0r7fd",
-                    },
-                    dataElement: {
-                        id: "WS8XV4WWPE7",
-                    },
-                    categoryCombo: {
-                        id: "bjDvmb4bfuf",
-                    },
-                },
-                {
-                    dataSet: {
-                        id: "S0mQyu0r7fd",
-                    },
-                    dataElement: {
-                        id: "K6mAC5SiO29",
-                    },
-                    categoryCombo: {
-                        id: "GKWiemQPU5U",
-                    },
-                },
-                {
-                    dataSet: {
-                        id: "S0mQyu0r7fd",
-                    },
-                    dataElement: {
-                        id: "ik0ICagvIjm",
-                    },
-                    categoryCombo: {
-                        id: "GKWiemQPU5U",
-                    },
-                },
-                {
-                    dataSet: {
-                        id: "S0mQyu0r7fd",
-                    },
-                    dataElement: {
-                        id: "We61YNYyOX0",
-                    },
-                    categoryCombo: {
-                        id: "bjDvmb4bfuf",
-                    },
-                },
-                {
-                    dataSet: {
-                        id: "S0mQyu0r7fd",
-                    },
-                    dataElement: {
-                        id: "yMqK9DKbA3X",
-                    },
-                    categoryCombo: {
-                        id: "bjDvmb4bfuf",
-                    },
-                },
-            ],
-            timelyDays: 0,
-            formType: "DEFAULT",
-            sections: [
-                {
-                    id: "uIqSSBQ8EGr",
-                },
-                {
-                    id: "qIOamX0NQ5e",
-                },
-            ],
-            name: "MyProject Target",
-            code: "WGC0DJ0YSis_TARGET",
-<<<<<<< HEAD
-            openFuturePeriods: 0,
-=======
-            openFuturePeriods: projectData.endDate.diff(now, "month") + 1,
->>>>>>> 5fb6f5e2
-            dataInputPeriods: [
-                {
-                    period: {
-                        id: "201810",
-                    },
-                    openingDate: "2018-10-01T00:00:00",
-                    closingDate: "2018-11-01T00:00:00",
-                },
-                {
-                    period: {
-                        id: "201811",
-                    },
-                    openingDate: "2018-10-01T00:00:00",
-                    closingDate: "2018-11-01T00:00:00",
-                },
-                {
-                    period: {
-                        id: "201812",
-                    },
-                    openingDate: "2018-10-01T00:00:00",
-                    closingDate: "2018-11-01T00:00:00",
-                },
-                {
-                    period: {
-                        id: "201901",
-                    },
-                    openingDate: "2018-10-01T00:00:00",
-                    closingDate: "2018-11-01T00:00:00",
-                },
-                {
-                    period: {
-                        id: "201902",
-                    },
-                    openingDate: "2018-10-01T00:00:00",
-                    closingDate: "2018-11-01T00:00:00",
-                },
-                {
-                    period: {
-                        id: "201903",
-                    },
-                    openingDate: "2018-10-01T00:00:00",
-                    closingDate: "2018-11-01T00:00:00",
-                },
-            ],
-            expiryDays: 0,
-            attributeValues: [
-                {
-                    value: "true",
-                    attribute: {
-                        id: "mgCKcJuP5n0",
-                    },
-                },
-                {
-                    value: "WGC0DJ0YSis",
-                    attribute: {
-                        id: "qgSqj6sBF7j",
-                    },
-                },
-            ],
+    "dataSets": [
+      {
+        "id": "S0mQyu0r7fd",
+        "description": "",
+        "periodType": "Monthly",
+        "dataElementDecoration": true,
+        "renderAsTabs": true,
+        "categoryCombo": {
+          "id": "qAgB0mD1wC6"
         },
-        {
-            id: "aAC2YJRBepp",
-            description: "",
-            periodType: "Monthly",
-            dataElementDecoration: true,
-            renderAsTabs: true,
-            categoryCombo: {
-                id: "qAgB0mD1wC6",
-            },
-            organisationUnits: [
-                {
-                    id: "WGC0DJ0YSis",
-                },
-            ],
-            dataSetElements: [
-                {
-                    dataSet: {
-                        id: "aAC2YJRBepp",
-                    },
-                    dataElement: {
-                        id: "WS8XV4WWPE7",
-                    },
-                    categoryCombo: {
-                        id: "bjDvmb4bfuf",
-                    },
-                },
-                {
-                    dataSet: {
-                        id: "aAC2YJRBepp",
-                    },
-                    dataElement: {
-                        id: "K6mAC5SiO29",
-                    },
-                    categoryCombo: {
-                        id: "GKWiemQPU5U",
-                    },
-                },
-                {
-                    dataSet: {
-                        id: "aAC2YJRBepp",
-                    },
-                    dataElement: {
-                        id: "ik0ICagvIjm",
-                    },
-                    categoryCombo: {
-                        id: "GKWiemQPU5U",
-                    },
-                },
-                {
-                    dataSet: {
-                        id: "aAC2YJRBepp",
-                    },
-                    dataElement: {
-                        id: "We61YNYyOX0",
-                    },
-                    categoryCombo: {
-                        id: "bjDvmb4bfuf",
-                    },
-                },
-                {
-                    dataSet: {
-                        id: "aAC2YJRBepp",
-                    },
-                    dataElement: {
-                        id: "yMqK9DKbA3X",
-                    },
-                    categoryCombo: {
-                        id: "bjDvmb4bfuf",
-                    },
-                },
-            ],
-            timelyDays: 0,
-            formType: "DEFAULT",
-            sections: [
-                {
-                    id: "qiA7dmxAn82",
-                },
-                {
-                    id: "iCYfUcmklv4",
-                },
-            ],
-            name: "MyProject Actual",
-            code: "WGC0DJ0YSis_ACTUAL",
-            openFuturePeriods: 1,
-            dataInputPeriods: [
-                {
-                    period: {
-                        id: "201810",
-                    },
-                    openingDate: "2018-10-01T00:00:00",
-                    closingDate: "2018-11-10T00:00:00",
-                },
-                {
-                    period: {
-                        id: "201811",
-                    },
-                    openingDate: "2018-11-01T00:00:00",
-                    closingDate: "2018-12-10T00:00:00",
-                },
-                {
-                    period: {
-                        id: "201812",
-                    },
-                    openingDate: "2018-12-01T00:00:00",
-                    closingDate: "2019-01-10T00:00:00",
-                },
-                {
-                    period: {
-                        id: "201901",
-                    },
-                    openingDate: "2019-01-01T00:00:00",
-                    closingDate: "2019-02-10T00:00:00",
-                },
-                {
-                    period: {
-                        id: "201902",
-                    },
-                    openingDate: "2019-02-01T00:00:00",
-                    closingDate: "2019-03-10T00:00:00",
-                },
-                {
-                    period: {
-                        id: "201903",
-                    },
-                    openingDate: "2019-03-01T00:00:00",
-                    closingDate: "2019-04-10T00:00:00",
-                },
-            ],
-            expiryDays: 11,
-            attributeValues: [
-                {
-                    value: "true",
-                    attribute: {
-                        id: "mgCKcJuP5n0",
-                    },
-                },
-                {
-                    value: "WGC0DJ0YSis",
-                    attribute: {
-                        id: "qgSqj6sBF7j",
-                    },
-                },
-            ],
+        "organisationUnits": [
+          {
+            "id": "WGC0DJ0YSis"
+          }
+        ],
+        "dataSetElements": [
+          {
+            "dataSet": {
+              "id": "S0mQyu0r7fd"
+            },
+            "dataElement": {
+              "id": "WS8XV4WWPE7"
+            },
+            "categoryCombo": {
+              "id": "bjDvmb4bfuf"
+            }
+          },
+          {
+            "dataSet": {
+              "id": "S0mQyu0r7fd"
+            },
+            "dataElement": {
+              "id": "K6mAC5SiO29"
+            },
+            "categoryCombo": {
+              "id": "GKWiemQPU5U"
+            }
+          },
+          {
+            "dataSet": {
+              "id": "S0mQyu0r7fd"
+            },
+            "dataElement": {
+              "id": "ik0ICagvIjm"
+            },
+            "categoryCombo": {
+              "id": "GKWiemQPU5U"
+            }
+          },
+          {
+            "dataSet": {
+              "id": "S0mQyu0r7fd"
+            },
+            "dataElement": {
+              "id": "yMqK9DKbA3X"
+            },
+            "categoryCombo": {
+              "id": "bjDvmb4bfuf"
+            }
+          },
+          {
+            "dataSet": {
+              "id": "S0mQyu0r7fd"
+            },
+            "dataElement": {
+              "id": "We61YNYyOX0"
+            },
+            "categoryCombo": {
+              "id": "bjDvmb4bfuf"
+            }
+          }
+        ],
+        "timelyDays": 0,
+        "formType": "DEFAULT",
+        "sections": [
+          {
+            "id": "uIqSSBQ8EGr"
+          },
+          {
+            "id": "qIOamX0NQ5e"
+          }
+        ],
+        "name": "MyProject Target",
+        "code": "WGC0DJ0YSis_TARGET",
+        "openFuturePeriods": 0,
+        "dataInputPeriods": [
+          {
+            "period": {
+              "id": "201810"
+            },
+            "openingDate": "2018-10-01T00:00:00",
+            "closingDate": "2018-11-01T00:00:00"
+          },
+          {
+            "period": {
+              "id": "201811"
+            },
+            "openingDate": "2018-10-01T00:00:00",
+            "closingDate": "2018-11-01T00:00:00"
+          },
+          {
+            "period": {
+              "id": "201812"
+            },
+            "openingDate": "2018-10-01T00:00:00",
+            "closingDate": "2018-11-01T00:00:00"
+          },
+          {
+            "period": {
+              "id": "201901"
+            },
+            "openingDate": "2018-10-01T00:00:00",
+            "closingDate": "2018-11-01T00:00:00"
+          },
+          {
+            "period": {
+              "id": "201902"
+            },
+            "openingDate": "2018-10-01T00:00:00",
+            "closingDate": "2018-11-01T00:00:00"
+          },
+          {
+            "period": {
+              "id": "201903"
+            },
+            "openingDate": "2018-10-01T00:00:00",
+            "closingDate": "2018-11-01T00:00:00"
+          }
+        ],
+        "expiryDays": 0,
+        "attributeValues": [
+          {
+            "value": "true",
+            "attribute": {
+              "id": "mgCKcJuP5n0"
+            }
+          },
+          {
+            "value": "WGC0DJ0YSis",
+            "attribute": {
+              "id": "qgSqj6sBF7j"
+            }
+          }
+        ]
+      },
+      {
+        "id": "aAC2YJRBepp",
+        "description": "",
+        "periodType": "Monthly",
+        "dataElementDecoration": true,
+        "renderAsTabs": true,
+        "categoryCombo": {
+          "id": "qAgB0mD1wC6"
         },
+        "organisationUnits": [
+          {
+            "id": "WGC0DJ0YSis"
+          }
+        ],
+        "dataSetElements": [
+          {
+            "dataSet": {
+              "id": "aAC2YJRBepp"
+            },
+            "dataElement": {
+              "id": "WS8XV4WWPE7"
+            },
+            "categoryCombo": {
+              "id": "bjDvmb4bfuf"
+            }
+          },
+          {
+            "dataSet": {
+              "id": "aAC2YJRBepp"
+            },
+            "dataElement": {
+              "id": "K6mAC5SiO29"
+            },
+            "categoryCombo": {
+              "id": "GKWiemQPU5U"
+            }
+          },
+          {
+            "dataSet": {
+              "id": "aAC2YJRBepp"
+            },
+            "dataElement": {
+              "id": "ik0ICagvIjm"
+            },
+            "categoryCombo": {
+              "id": "GKWiemQPU5U"
+            }
+          },
+          {
+            "dataSet": {
+              "id": "aAC2YJRBepp"
+            },
+            "dataElement": {
+              "id": "yMqK9DKbA3X"
+            },
+            "categoryCombo": {
+              "id": "bjDvmb4bfuf"
+            }
+          },
+          {
+            "dataSet": {
+              "id": "aAC2YJRBepp"
+            },
+            "dataElement": {
+              "id": "We61YNYyOX0"
+            },
+            "categoryCombo": {
+              "id": "bjDvmb4bfuf"
+            }
+          }
+        ],
+        "timelyDays": 0,
+        "formType": "DEFAULT",
+        "sections": [
+          {
+            "id": "qiA7dmxAn82"
+          },
+          {
+            "id": "iCYfUcmklv4"
+          }
+        ],
+        "name": "MyProject Actual",
+        "code": "WGC0DJ0YSis_ACTUAL",
+        "openFuturePeriods": 1,
+        "dataInputPeriods": [
+          {
+            "period": {
+              "id": "201810"
+            },
+            "openingDate": "2018-10-01T00:00:00",
+            "closingDate": "2018-11-10T00:00:00"
+          },
+          {
+            "period": {
+              "id": "201811"
+            },
+            "openingDate": "2018-11-01T00:00:00",
+            "closingDate": "2018-12-10T00:00:00"
+          },
+          {
+            "period": {
+              "id": "201812"
+            },
+            "openingDate": "2018-12-01T00:00:00",
+            "closingDate": "2019-01-10T00:00:00"
+          },
+          {
+            "period": {
+              "id": "201901"
+            },
+            "openingDate": "2019-01-01T00:00:00",
+            "closingDate": "2019-02-10T00:00:00"
+          },
+          {
+            "period": {
+              "id": "201902"
+            },
+            "openingDate": "2019-02-01T00:00:00",
+            "closingDate": "2019-03-10T00:00:00"
+          },
+          {
+            "period": {
+              "id": "201903"
+            },
+            "openingDate": "2019-03-01T00:00:00",
+            "closingDate": "2019-04-10T00:00:00"
+          }
+        ],
+        "expiryDays": 11,
+        "attributeValues": [
+          {
+            "value": "true",
+            "attribute": {
+              "id": "mgCKcJuP5n0"
+            }
+          },
+          {
+            "value": "WGC0DJ0YSis",
+            "attribute": {
+              "id": "qgSqj6sBF7j"
+            }
+          }
+        ]
+      }
     ],
-    sections: [
-        {
-            id: "uIqSSBQ8EGr",
-            dataSet: {
-                id: "S0mQyu0r7fd",
-            },
-            sortOrder: 0,
-            name: "Agriculture",
-            dataElements: [
-                {
-                    id: "WS8XV4WWPE7",
-                },
-                {
-                    id: "K6mAC5SiO29",
-                },
-                {
-                    id: "ik0ICagvIjm",
-                },
-            ],
-            greyedFields: [],
+    "sections": [
+      {
+        "id": "uIqSSBQ8EGr",
+        "dataSet": {
+          "id": "S0mQyu0r7fd"
         },
-        {
-            id: "qIOamX0NQ5e",
-            dataSet: {
-                id: "S0mQyu0r7fd",
-            },
-            sortOrder: 1,
-            name: "Livelihoods",
-            dataElements: [
-                {
-                    id: "We61YNYyOX0",
-                },
-                {
-                    id: "yMqK9DKbA3X",
-                },
-            ],
-            greyedFields: [],
+        "sortOrder": 0,
+        "name": "Agriculture",
+        "dataElements": [
+          {
+            "id": "WS8XV4WWPE7"
+          },
+          {
+            "id": "K6mAC5SiO29"
+          },
+          {
+            "id": "ik0ICagvIjm"
+          }
+        ],
+        "greyedFields": []
+      },
+      {
+        "id": "qIOamX0NQ5e",
+        "dataSet": {
+          "id": "S0mQyu0r7fd"
         },
-        {
-            id: "qiA7dmxAn82",
-            dataSet: {
-                id: "aAC2YJRBepp",
-            },
-            sortOrder: 0,
-            name: "Agriculture",
-            dataElements: [
-                {
-                    id: "WS8XV4WWPE7",
-                },
-                {
-                    id: "K6mAC5SiO29",
-                },
-                {
-                    id: "ik0ICagvIjm",
-                },
-            ],
-            greyedFields: [],
+        "sortOrder": 1,
+        "name": "Livelihoods",
+        "dataElements": [
+          {
+            "id": "yMqK9DKbA3X"
+          },
+          {
+            "id": "We61YNYyOX0"
+          }
+        ],
+        "greyedFields": []
+      },
+      {
+        "id": "qiA7dmxAn82",
+        "dataSet": {
+          "id": "aAC2YJRBepp"
         },
-        {
-            id: "iCYfUcmklv4",
-            dataSet: {
-                id: "aAC2YJRBepp",
-            },
-            sortOrder: 1,
-            name: "Livelihoods",
-            dataElements: [
-                {
-                    id: "We61YNYyOX0",
-                },
-                {
-                    id: "yMqK9DKbA3X",
-                },
-            ],
-            greyedFields: [],
+        "sortOrder": 0,
+        "name": "Agriculture",
+        "dataElements": [
+          {
+            "id": "WS8XV4WWPE7"
+          },
+          {
+            "id": "K6mAC5SiO29"
+          },
+          {
+            "id": "ik0ICagvIjm"
+          }
+        ],
+        "greyedFields": []
+      },
+      {
+        "id": "iCYfUcmklv4",
+        "dataSet": {
+          "id": "aAC2YJRBepp"
         },
+        "sortOrder": 1,
+        "name": "Livelihoods",
+        "dataElements": [
+          {
+            "id": "yMqK9DKbA3X"
+          },
+          {
+            "id": "We61YNYyOX0"
+          }
+        ],
+        "greyedFields": []
+      }
     ],
-    dashboards: [
-        {
-            id: "ySkG9zkINIY",
-            name: "MyProject",
-            dashboardItems: [
-                {
-                    id: "WMOgqLEpBlC",
-                    type: "CHART",
-                    chart: {
-                        id: "OgOU20E6G4f",
-                    },
-                },
-                {
-                    id: "GQavMfHlswl",
-                    type: "CHART",
-                    chart: {
-                        id: "yK4T67qbssr",
-                    },
-                },
-                {
-                    id: "WOEVSzntJcf",
-                    type: "CHART",
-                    chart: {
-                        id: "aeegubasf72",
-                    },
-                },
-                {
-                    id: "SeYNbVfObL4",
-                    type: "CHART",
-                    chart: {
-                        id: "WWqcPhi5Nh3",
-                    },
-                },
-                {
-                    id: "OCWuuDUus7n",
-                    type: "REPORT_TABLE",
-                    reportTable: {
-                        id: "iyI3WXcUciK",
-                    },
-                },
-                {
-                    id: "WQIjOe2gZXZ",
-                    type: "REPORT_TABLE",
-                    reportTable: {
-                        id: "Kg4wY2c9x4I",
-                    },
-                },
-                {
-                    id: "Ge8ReLf7SCd",
-                    type: "REPORT_TABLE",
-                    reportTable: {
-                        id: "mMSoIpXaHBS",
-                    },
-                },
-                {
-                    id: "WgumfImz3GP",
-                    type: "REPORT_TABLE",
-                    reportTable: {
-                        id: "y02zthmCbtX",
-                    },
-                },
-                {
-                    id: "OYCw0oLhwxc",
-                    type: "REPORT_TABLE",
-                    reportTable: {
-                        id: "KmGEpPf3Ugh",
-                    },
-                },
-            ],
-        },
+    "dashboards": [
+      {
+        "id": "ySkG9zkINIY",
+        "name": "MyProject",
+        "dashboardItems": [
+          {
+            "id": "WMOgqLEpBlC",
+            "type": "CHART",
+            "chart": {
+              "id": "OgOU20E6G4f"
+            }
+          },
+          {
+            "id": "GQavMfHlswl",
+            "type": "CHART",
+            "chart": {
+              "id": "yK4T67qbssr"
+            }
+          },
+          {
+            "id": "WOEVSzntJcf",
+            "type": "CHART",
+            "chart": {
+              "id": "aeegubasf72"
+            }
+          },
+          {
+            "id": "SeYNbVfObL4",
+            "type": "CHART",
+            "chart": {
+              "id": "WWqcPhi5Nh3"
+            }
+          },
+          {
+            "id": "OCWuuDUus7n",
+            "type": "REPORT_TABLE",
+            "reportTable": {
+              "id": "iyI3WXcUciK"
+            }
+          },
+          {
+            "id": "WQIjOe2gZXZ",
+            "type": "REPORT_TABLE",
+            "reportTable": {
+              "id": "Kg4wY2c9x4I"
+            }
+          },
+          {
+            "id": "Ge8ReLf7SCd",
+            "type": "REPORT_TABLE",
+            "reportTable": {
+              "id": "mMSoIpXaHBS"
+            }
+          },
+          {
+            "id": "WgumfImz3GP",
+            "type": "REPORT_TABLE",
+            "reportTable": {
+              "id": "y02zthmCbtX"
+            }
+          },
+          {
+            "id": "OYCw0oLhwxc",
+            "type": "REPORT_TABLE",
+            "reportTable": {
+              "id": "KmGEpPf3Ugh"
+            }
+          }
+        ]
+      }
     ],
-    reportTables: [
-        {
-            id: "iyI3WXcUciK",
-            name: "MyProject - PM Target vs Actual - Benefits",
-            numberType: "VALUE",
-            publicAccess: "rw------",
-            legendDisplayStyle: "FILL",
-            rowSubTotals: true,
-            showDimensionLabels: true,
-            aggregationType: "DEFAULT",
-            legendDisplayStrategy: "FIXED",
-            rowTotals: true,
-            digitGroupSeparator: "SPACE",
-            dataDimensionItems: [
-                {
-                    dataDimensionItemType: "DATA_ELEMENT",
-                    dataElement: {
-                        id: "WS8XV4WWPE7",
-                    },
-                },
-                {
-                    dataDimensionItemType: "DATA_ELEMENT",
-                    dataElement: {
-                        id: "We61YNYyOX0",
-                    },
-                },
-                {
-                    dataDimensionItemType: "DATA_ELEMENT",
-                    dataElement: {
-                        id: "yMqK9DKbA3X",
-                    },
-                },
-            ],
-            organisationUnits: [
-                {
-                    id: "WGC0DJ0YSis",
-                },
-            ],
-            periods: [
-                {
-                    id: "201810",
-                },
-                {
-                    id: "201811",
-                },
-                {
-                    id: "201812",
-                },
-                {
-                    id: "201901",
-                },
-                {
-                    id: "201902",
-                },
-                {
-                    id: "201903",
-                },
-            ],
-            columns: [
-                {
-                    id: "pe",
-                },
-            ],
-            columnDimensions: ["pe"],
-            filters: [
-                {
-                    id: "ou",
-                },
-            ],
-            filterDimensions: ["ou"],
-            rows: [
-                {
-                    id: "dx",
-                },
-                {
-                    code: "ACTUAL_TARGET",
-                    id: "GIIHAr9BzzO",
-                    categoryOptions: [
-                        {
-                            code: "TARGET",
-                            id: "imyqCWQ229K",
-                        },
-                        {
-                            code: "ACTUAL",
-                            id: "eWeQoOlAcxV",
-                        },
-                    ],
-                },
-            ],
-            rowDimensions: ["dx", "GIIHAr9BzzO"],
-            categoryDimensions: [
-                {
-                    category: {
-                        id: "GIIHAr9BzzO",
-                    },
-                    categoryOptions: [
-                        {
-                            id: "imyqCWQ229K",
-                        },
-                        {
-                            id: "eWeQoOlAcxV",
-                        },
-                    ],
-                },
-            ],
-        },
-        {
-            id: "Kg4wY2c9x4I",
-            name: "MyProject - PM Target vs Actual - People",
-            numberType: "VALUE",
-            publicAccess: "rw------",
-            legendDisplayStyle: "FILL",
-            rowSubTotals: true,
-            showDimensionLabels: true,
-            aggregationType: "DEFAULT",
-            legendDisplayStrategy: "FIXED",
-            rowTotals: true,
-            digitGroupSeparator: "SPACE",
-            dataDimensionItems: [
-                {
-                    dataDimensionItemType: "DATA_ELEMENT",
-                    dataElement: {
-                        id: "ik0ICagvIjm",
-                    },
-                },
-                {
-                    dataDimensionItemType: "DATA_ELEMENT",
-                    dataElement: {
-<<<<<<< HEAD
-                        id: "We61YNYyOX0",
-                    },
-                },
-                {
-                    dataDimensionItemType: "DATA_ELEMENT",
-                    dataElement: {
-                        id: "yMqK9DKbA3X",
-=======
-                        id: "K6mAC5SiO29",
->>>>>>> 5fb6f5e2
-                    },
-                },
-            ],
-            organisationUnits: [
-                {
-                    id: "WGC0DJ0YSis",
-                },
-            ],
-            periods: [
-                {
-                    id: "201810",
-                },
-                {
-                    id: "201811",
-                },
-                {
-                    id: "201812",
-                },
-                {
-                    id: "201901",
-                },
-                {
-                    id: "201902",
-                },
-                {
-                    id: "201903",
-                },
-            ],
-            columns: [
-                {
-                    id: "pe",
-                },
-                {
-                    code: "GENDER",
-                    id: "Kyg1O6YEGa9",
-                    categoryOptions: [
-                        {
-                            code: "MALE",
-                            id: "qk2FihwV6IL",
-                        },
-                        {
-                            code: "FEMALE",
-                            id: "yW2hYVS3S4u",
-                        },
-                    ],
-                },
-            ],
-            columnDimensions: ["pe", "Kyg1O6YEGa9"],
-            filters: [
-                {
-                    id: "ou",
-                },
-            ],
-            filterDimensions: ["ou"],
-            rows: [
-                {
-                    id: "dx",
-                },
-                {
-                    code: "ACTUAL_TARGET",
-                    id: "GIIHAr9BzzO",
-                    categoryOptions: [
-                        {
-                            code: "TARGET",
-                            id: "imyqCWQ229K",
-                        },
-                        {
-                            code: "ACTUAL",
-                            id: "eWeQoOlAcxV",
-                        },
-                    ],
-                },
-                {
-                    code: "NEW_RECURRING",
-                    id: "a0Cy1qwUuZv",
-                    categoryOptions: [
-                        {
-                            code: "NEW",
-                            id: "S2y8dcmR2kD",
-                        },
-                        {
-                            code: "RECURRING",
-                            id: "CyILz2yY8ey",
-                        },
-                    ],
-                },
-            ],
-            rowDimensions: ["dx", "GIIHAr9BzzO", "a0Cy1qwUuZv"],
-            categoryDimensions: [
-                {
-                    category: {
-                        id: "Kyg1O6YEGa9",
-                    },
-                    categoryOptions: [
-                        {
-<<<<<<< HEAD
-                            id: "imyqCWQ229K",
-                        },
-                        {
-                            id: "eWeQoOlAcxV",
-=======
-                            id: "qk2FihwV6IL",
-                        },
-                        {
-                            id: "yW2hYVS3S4u",
->>>>>>> 5fb6f5e2
-                        },
-                    ],
-                },
-                {
-                    category: {
-                        id: "GIIHAr9BzzO",
-                    },
-                    categoryOptions: [
-                        {
-                            id: "imyqCWQ229K",
-                        },
-                        {
-                            id: "eWeQoOlAcxV",
-                        },
-                    ],
-                },
-                {
-                    category: {
-                        id: "a0Cy1qwUuZv",
-                    },
-                    categoryOptions: [
-                        {
-                            id: "S2y8dcmR2kD",
-                        },
-                        {
-                            id: "CyILz2yY8ey",
-                        },
-                    ],
-                },
-            ],
-        },
-        {
-            id: "mMSoIpXaHBS",
-            name: "MyProject - PM Target vs Actual - Unique People",
-            numberType: "VALUE",
-            publicAccess: "rw------",
-            legendDisplayStyle: "FILL",
-            rowSubTotals: true,
-            showDimensionLabels: true,
-            aggregationType: "DEFAULT",
-            legendDisplayStrategy: "FIXED",
-            rowTotals: true,
-            digitGroupSeparator: "SPACE",
-            dataDimensionItems: [
-                {
-<<<<<<< HEAD
-                    dataDimensionItemType: "INDICATOR",
-                    indicator: {
-                        id: "eCufXa6RkTm",
-                    },
-                },
-                {
-                    dataDimensionItemType: "INDICATOR",
-                    indicator: {
-                        id: "eYmeRzhBFV4",
-                    },
-                },
-                {
-                    dataDimensionItemType: "INDICATOR",
-                    indicator: {
-                        id: "u404ICrBKj3",
-                    },
-                },
-                {
-                    dataDimensionItemType: "INDICATOR",
-                    indicator: {
-                        id: "CaWKoWg00oo",
-                    },
-                },
-                {
-                    dataDimensionItemType: "INDICATOR",
-                    indicator: {
-                        id: "i01veyO4Cuw",
-=======
-                    dataDimensionItemType: "DATA_ELEMENT",
-                    dataElement: {
-                        id: "ik0ICagvIjm",
-                    },
-                },
-                {
-                    dataDimensionItemType: "DATA_ELEMENT",
-                    dataElement: {
-                        id: "K6mAC5SiO29",
->>>>>>> 5fb6f5e2
-                    },
-                },
-            ],
-            organisationUnits: [
-                {
-                    id: "WGC0DJ0YSis",
-                },
-            ],
-            periods: [
-                {
-                    id: "201810",
-                },
-                {
-                    id: "201811",
-                },
-                {
-                    id: "201812",
-                },
-                {
-                    id: "201901",
-                },
-                {
-                    id: "201902",
-                },
-                {
-                    id: "201903",
-                },
-            ],
-            columns: [
-                {
-                    id: "pe",
-                },
-                {
-                    code: "GENDER",
-                    id: "Kyg1O6YEGa9",
-                    categoryOptions: [
-                        {
-                            code: "MALE",
-                            id: "qk2FihwV6IL",
-                        },
-                        {
-                            code: "FEMALE",
-                            id: "yW2hYVS3S4u",
-                        },
-                    ],
-                },
-            ],
-            columnDimensions: ["pe", "Kyg1O6YEGa9"],
-            filters: [
-                {
-                    id: "ou",
-                },
-                {
-                    id: "a0Cy1qwUuZv",
-                    categoryOptions: [
-                        {
-                            code: "NEW",
-                            id: "S2y8dcmR2kD",
-                        },
-                    ],
-                },
-            ],
-            filterDimensions: ["ou", "a0Cy1qwUuZv"],
-            rows: [
-                {
-                    id: "dx",
-                },
-                {
-                    code: "ACTUAL_TARGET",
-                    id: "GIIHAr9BzzO",
-                    categoryOptions: [
-                        {
-                            code: "TARGET",
-                            id: "imyqCWQ229K",
-                        },
-                        {
-                            code: "ACTUAL",
-                            id: "eWeQoOlAcxV",
-                        },
-                    ],
-                },
-            ],
-            rowDimensions: ["dx", "GIIHAr9BzzO"],
-            categoryDimensions: [
-                {
-                    category: {
-                        id: "Kyg1O6YEGa9",
-                    },
-                    categoryOptions: [
-                        {
-                            id: "qk2FihwV6IL",
-                        },
-                        {
-                            id: "yW2hYVS3S4u",
-                        },
-                    ],
-                },
-                {
-                    category: {
-                        id: "GIIHAr9BzzO",
-                    },
-                    categoryOptions: [
-                        {
-                            id: "imyqCWQ229K",
-                        },
-                        {
-                            id: "eWeQoOlAcxV",
-                        },
-                    ],
-                },
-                {
-                    category: {
-                        id: "a0Cy1qwUuZv",
-                    },
-                    categoryOptions: [
-                        {
-                            id: "S2y8dcmR2kD",
-                        },
-                    ],
-                },
-            ],
-        },
-        {
-            id: "y02zthmCbtX",
-            name: "MyProject - PM achieved (%) - Benefits",
-            numberType: "VALUE",
-            publicAccess: "rw------",
-            legendDisplayStyle: "FILL",
-            rowSubTotals: true,
-            showDimensionLabels: true,
-            aggregationType: "DEFAULT",
-            legendDisplayStrategy: "FIXED",
-            rowTotals: true,
-            digitGroupSeparator: "SPACE",
-            dataDimensionItems: [
-                {
-                    dataDimensionItemType: "INDICATOR",
-                    indicator: {
-                        id: "eCufXa6RkTm",
-                    },
-                },
-                {
-                    dataDimensionItemType: "INDICATOR",
-                    indicator: {
-                        id: "CaWKoWg00oo",
-                    },
-                },
-                {
-                    dataDimensionItemType: "INDICATOR",
-                    indicator: {
-                        id: "i01veyO4Cuw",
-                    },
-                },
-            ],
-            organisationUnits: [
-                {
-                    id: "WGC0DJ0YSis",
-                },
-            ],
-            periods: [
-                {
-                    id: "201910",
-                },
-                {
-                    id: "201911",
-                },
-                {
-                    id: "201912",
-                },
-                {
-                    id: "202001",
-                },
-                {
-                    id: "202002",
-                },
-                {
-                    id: "202003",
-                },
-            ],
-            columns: [
-                {
-                    id: "pe",
-                },
-            ],
-            columnDimensions: ["pe"],
-            filters: [
-                {
-                    id: "ou",
-                },
-            ],
-            filterDimensions: ["ou"],
-            rows: [
-                {
-                    id: "dx",
-                },
-            ],
-            rowDimensions: ["dx"],
-            categoryDimensions: [],
-            legendSet: {
-                code: "ACTUAL_TARGET_ACHIEVED",
-                id: "yoAt108kUFm",
-            },
-        },
-        {
-            id: "KmGEpPf3Ugh",
-            name: "MyProject - PM achieved (%) - People",
-            numberType: "VALUE",
-            publicAccess: "rw------",
-            legendDisplayStyle: "FILL",
-            rowSubTotals: true,
-            showDimensionLabels: true,
-            aggregationType: "DEFAULT",
-            legendDisplayStrategy: "FIXED",
-            rowTotals: true,
-            digitGroupSeparator: "SPACE",
-            dataDimensionItems: [
-                {
-                    dataDimensionItemType: "INDICATOR",
-                    indicator: {
-                        id: "u404ICrBKj3",
-                    },
-                },
-                {
-                    dataDimensionItemType: "INDICATOR",
-                    indicator: {
-                        id: "eYmeRzhBFV4",
-                    },
-                },
-            ],
-            organisationUnits: [
-                {
-                    id: "WGC0DJ0YSis",
-                },
-            ],
-            periods: [
-                {
-                    id: "201910",
-                },
-                {
-                    id: "201911",
-                },
-                {
-                    id: "201912",
-                },
-                {
-                    id: "202001",
-                },
-                {
-                    id: "202002",
-                },
-                {
-                    id: "202003",
-                },
-            ],
-            columns: [
-                {
-                    id: "pe",
-                },
-            ],
-            columnDimensions: ["pe"],
-            filters: [
-                {
-                    id: "ou",
-                },
-            ],
-            filterDimensions: ["ou"],
-            rows: [
-                {
-                    id: "dx",
-                },
-            ],
-            rowDimensions: ["dx"],
-            categoryDimensions: [],
-            legendSet: {
-                code: "ACTUAL_TARGET_ACHIEVED",
-                id: "yoAt108kUFm",
-            },
-        },
+    "reportTables": [
+      {
+        "id": "iyI3WXcUciK",
+        "name": "MyProject - PM Target vs Actual - Benefits",
+        "numberType": "VALUE",
+        "publicAccess": "rw------",
+        "legendDisplayStyle": "FILL",
+        "rowSubTotals": true,
+        "showDimensionLabels": true,
+        "aggregationType": "DEFAULT",
+        "legendDisplayStrategy": "FIXED",
+        "rowTotals": true,
+        "digitGroupSeparator": "SPACE",
+        "dataDimensionItems": [
+          {
+            "dataDimensionItemType": "DATA_ELEMENT",
+            "dataElement": {
+              "id": "WS8XV4WWPE7"
+            }
+          },
+          {
+            "dataDimensionItemType": "DATA_ELEMENT",
+            "dataElement": {
+              "id": "We61YNYyOX0"
+            }
+          },
+          {
+            "dataDimensionItemType": "DATA_ELEMENT",
+            "dataElement": {
+              "id": "yMqK9DKbA3X"
+            }
+          }
+        ],
+        "organisationUnits": [
+          {
+            "id": "WGC0DJ0YSis"
+          }
+        ],
+        "periods": [
+          {
+            "id": "201810"
+          },
+          {
+            "id": "201811"
+          },
+          {
+            "id": "201812"
+          },
+          {
+            "id": "201901"
+          },
+          {
+            "id": "201902"
+          },
+          {
+            "id": "201903"
+          }
+        ],
+        "columns": [
+          {
+            "id": "pe"
+          }
+        ],
+        "columnDimensions": [
+          "pe"
+        ],
+        "filters": [
+          {
+            "id": "ou"
+          }
+        ],
+        "filterDimensions": [
+          "ou"
+        ],
+        "rows": [
+          {
+            "id": "dx"
+          },
+          {
+            "code": "ACTUAL_TARGET",
+            "id": "GIIHAr9BzzO",
+            "categoryOptions": [
+              {
+                "code": "TARGET",
+                "id": "imyqCWQ229K"
+              },
+              {
+                "code": "ACTUAL",
+                "id": "eWeQoOlAcxV"
+              }
+            ]
+          }
+        ],
+        "rowDimensions": [
+          "dx",
+          "GIIHAr9BzzO"
+        ],
+        "categoryDimensions": [
+          {
+            "category": {
+              "id": "GIIHAr9BzzO"
+            },
+            "categoryOptions": [
+              {
+                "id": "imyqCWQ229K"
+              },
+              {
+                "id": "eWeQoOlAcxV"
+              }
+            ]
+          }
+        ]
+      },
+      {
+        "id": "Kg4wY2c9x4I",
+        "name": "MyProject - PM Target vs Actual - People",
+        "numberType": "VALUE",
+        "publicAccess": "rw------",
+        "legendDisplayStyle": "FILL",
+        "rowSubTotals": true,
+        "showDimensionLabels": true,
+        "aggregationType": "DEFAULT",
+        "legendDisplayStrategy": "FIXED",
+        "rowTotals": true,
+        "digitGroupSeparator": "SPACE",
+        "dataDimensionItems": [
+          {
+            "dataDimensionItemType": "DATA_ELEMENT",
+            "dataElement": {
+              "id": "ik0ICagvIjm"
+            }
+          },
+          {
+            "dataDimensionItemType": "DATA_ELEMENT",
+            "dataElement": {
+              "id": "K6mAC5SiO29"
+            }
+          }
+        ],
+        "organisationUnits": [
+          {
+            "id": "WGC0DJ0YSis"
+          }
+        ],
+        "periods": [
+          {
+            "id": "201810"
+          },
+          {
+            "id": "201811"
+          },
+          {
+            "id": "201812"
+          },
+          {
+            "id": "201901"
+          },
+          {
+            "id": "201902"
+          },
+          {
+            "id": "201903"
+          }
+        ],
+        "columns": [
+          {
+            "id": "pe"
+          },
+          {
+            "code": "GENDER",
+            "id": "Kyg1O6YEGa9",
+            "categoryOptions": [
+              {
+                "code": "MALE",
+                "id": "qk2FihwV6IL"
+              },
+              {
+                "code": "FEMALE",
+                "id": "yW2hYVS3S4u"
+              }
+            ]
+          }
+        ],
+        "columnDimensions": [
+          "pe",
+          "Kyg1O6YEGa9"
+        ],
+        "filters": [
+          {
+            "id": "ou"
+          }
+        ],
+        "filterDimensions": [
+          "ou"
+        ],
+        "rows": [
+          {
+            "id": "dx"
+          },
+          {
+            "code": "ACTUAL_TARGET",
+            "id": "GIIHAr9BzzO",
+            "categoryOptions": [
+              {
+                "code": "TARGET",
+                "id": "imyqCWQ229K"
+              },
+              {
+                "code": "ACTUAL",
+                "id": "eWeQoOlAcxV"
+              }
+            ]
+          },
+          {
+            "code": "NEW_RECURRING",
+            "id": "a0Cy1qwUuZv",
+            "categoryOptions": [
+              {
+                "code": "NEW",
+                "id": "S2y8dcmR2kD"
+              },
+              {
+                "code": "RECURRING",
+                "id": "CyILz2yY8ey"
+              }
+            ]
+          }
+        ],
+        "rowDimensions": [
+          "dx",
+          "GIIHAr9BzzO",
+          "a0Cy1qwUuZv"
+        ],
+        "categoryDimensions": [
+          {
+            "category": {
+              "id": "Kyg1O6YEGa9"
+            },
+            "categoryOptions": [
+              {
+                "id": "qk2FihwV6IL"
+              },
+              {
+                "id": "yW2hYVS3S4u"
+              }
+            ]
+          },
+          {
+            "category": {
+              "id": "GIIHAr9BzzO"
+            },
+            "categoryOptions": [
+              {
+                "id": "imyqCWQ229K"
+              },
+              {
+                "id": "eWeQoOlAcxV"
+              }
+            ]
+          },
+          {
+            "category": {
+              "id": "a0Cy1qwUuZv"
+            },
+            "categoryOptions": [
+              {
+                "id": "S2y8dcmR2kD"
+              },
+              {
+                "id": "CyILz2yY8ey"
+              }
+            ]
+          }
+        ]
+      },
+      {
+        "id": "mMSoIpXaHBS",
+        "name": "MyProject - PM Target vs Actual - Unique People",
+        "numberType": "VALUE",
+        "publicAccess": "rw------",
+        "legendDisplayStyle": "FILL",
+        "rowSubTotals": true,
+        "showDimensionLabels": true,
+        "aggregationType": "DEFAULT",
+        "legendDisplayStrategy": "FIXED",
+        "rowTotals": true,
+        "digitGroupSeparator": "SPACE",
+        "dataDimensionItems": [
+          {
+            "dataDimensionItemType": "DATA_ELEMENT",
+            "dataElement": {
+              "id": "ik0ICagvIjm"
+            }
+          },
+          {
+            "dataDimensionItemType": "DATA_ELEMENT",
+            "dataElement": {
+              "id": "K6mAC5SiO29"
+            }
+          }
+        ],
+        "organisationUnits": [
+          {
+            "id": "WGC0DJ0YSis"
+          }
+        ],
+        "periods": [
+          {
+            "id": "201810"
+          },
+          {
+            "id": "201811"
+          },
+          {
+            "id": "201812"
+          },
+          {
+            "id": "201901"
+          },
+          {
+            "id": "201902"
+          },
+          {
+            "id": "201903"
+          }
+        ],
+        "columns": [
+          {
+            "id": "pe"
+          },
+          {
+            "code": "GENDER",
+            "id": "Kyg1O6YEGa9",
+            "categoryOptions": [
+              {
+                "code": "MALE",
+                "id": "qk2FihwV6IL"
+              },
+              {
+                "code": "FEMALE",
+                "id": "yW2hYVS3S4u"
+              }
+            ]
+          }
+        ],
+        "columnDimensions": [
+          "pe",
+          "Kyg1O6YEGa9"
+        ],
+        "filters": [
+          {
+            "id": "ou"
+          },
+          {
+            "id": "a0Cy1qwUuZv",
+            "categoryOptions": [
+              {
+                "code": "NEW",
+                "id": "S2y8dcmR2kD"
+              }
+            ]
+          }
+        ],
+        "filterDimensions": [
+          "ou",
+          "a0Cy1qwUuZv"
+        ],
+        "rows": [
+          {
+            "id": "dx"
+          },
+          {
+            "code": "ACTUAL_TARGET",
+            "id": "GIIHAr9BzzO",
+            "categoryOptions": [
+              {
+                "code": "TARGET",
+                "id": "imyqCWQ229K"
+              },
+              {
+                "code": "ACTUAL",
+                "id": "eWeQoOlAcxV"
+              }
+            ]
+          }
+        ],
+        "rowDimensions": [
+          "dx",
+          "GIIHAr9BzzO"
+        ],
+        "categoryDimensions": [
+          {
+            "category": {
+              "id": "Kyg1O6YEGa9"
+            },
+            "categoryOptions": [
+              {
+                "id": "qk2FihwV6IL"
+              },
+              {
+                "id": "yW2hYVS3S4u"
+              }
+            ]
+          },
+          {
+            "category": {
+              "id": "GIIHAr9BzzO"
+            },
+            "categoryOptions": [
+              {
+                "id": "imyqCWQ229K"
+              },
+              {
+                "id": "eWeQoOlAcxV"
+              }
+            ]
+          },
+          {
+            "category": {
+              "id": "a0Cy1qwUuZv"
+            },
+            "categoryOptions": [
+              {
+                "id": "S2y8dcmR2kD"
+              }
+            ]
+          }
+        ]
+      },
+      {
+        "id": "y02zthmCbtX",
+        "name": "MyProject - PM achieved (%) - Benefits",
+        "numberType": "VALUE",
+        "publicAccess": "rw------",
+        "legendDisplayStyle": "FILL",
+        "rowSubTotals": true,
+        "showDimensionLabels": true,
+        "aggregationType": "DEFAULT",
+        "legendDisplayStrategy": "FIXED",
+        "rowTotals": true,
+        "digitGroupSeparator": "SPACE",
+        "dataDimensionItems": [
+          {
+            "dataDimensionItemType": "INDICATOR",
+            "indicator": {
+              "id": "eCufXa6RkTm"
+            }
+          },
+          {
+            "dataDimensionItemType": "INDICATOR",
+            "indicator": {
+              "id": "CaWKoWg00oo"
+            }
+          },
+          {
+            "dataDimensionItemType": "INDICATOR",
+            "indicator": {
+              "id": "i01veyO4Cuw"
+            }
+          }
+        ],
+        "organisationUnits": [
+          {
+            "id": "WGC0DJ0YSis"
+          }
+        ],
+        "periods": [
+          {
+            "id": "201810"
+          },
+          {
+            "id": "201811"
+          },
+          {
+            "id": "201812"
+          },
+          {
+            "id": "201901"
+          },
+          {
+            "id": "201902"
+          },
+          {
+            "id": "201903"
+          }
+        ],
+        "columns": [
+          {
+            "id": "pe"
+          }
+        ],
+        "columnDimensions": [
+          "pe"
+        ],
+        "filters": [
+          {
+            "id": "ou"
+          }
+        ],
+        "filterDimensions": [
+          "ou"
+        ],
+        "rows": [
+          {
+            "id": "dx"
+          }
+        ],
+        "rowDimensions": [
+          "dx"
+        ],
+        "categoryDimensions": [],
+        "legendSet": {
+          "code": "ACTUAL_TARGET_ACHIEVED",
+          "id": "yoAt108kUFm"
+        }
+      },
+      {
+        "id": "KmGEpPf3Ugh",
+        "name": "MyProject - PM achieved (%) - People",
+        "numberType": "VALUE",
+        "publicAccess": "rw------",
+        "legendDisplayStyle": "FILL",
+        "rowSubTotals": true,
+        "showDimensionLabels": true,
+        "aggregationType": "DEFAULT",
+        "legendDisplayStrategy": "FIXED",
+        "rowTotals": true,
+        "digitGroupSeparator": "SPACE",
+        "dataDimensionItems": [
+          {
+            "dataDimensionItemType": "INDICATOR",
+            "indicator": {
+              "id": "u404ICrBKj3"
+            }
+          },
+          {
+            "dataDimensionItemType": "INDICATOR",
+            "indicator": {
+              "id": "eYmeRzhBFV4"
+            }
+          }
+        ],
+        "organisationUnits": [
+          {
+            "id": "WGC0DJ0YSis"
+          }
+        ],
+        "periods": [
+          {
+            "id": "201810"
+          },
+          {
+            "id": "201811"
+          },
+          {
+            "id": "201812"
+          },
+          {
+            "id": "201901"
+          },
+          {
+            "id": "201902"
+          },
+          {
+            "id": "201903"
+          }
+        ],
+        "columns": [
+          {
+            "id": "pe"
+          }
+        ],
+        "columnDimensions": [
+          "pe"
+        ],
+        "filters": [
+          {
+            "id": "ou"
+          }
+        ],
+        "filterDimensions": [
+          "ou"
+        ],
+        "rows": [
+          {
+            "id": "dx"
+          }
+        ],
+        "rowDimensions": [
+          "dx"
+        ],
+        "categoryDimensions": [],
+        "legendSet": {
+          "code": "ACTUAL_TARGET_ACHIEVED",
+          "id": "yoAt108kUFm"
+        }
+      }
     ],
-    charts: [
-        {
-            id: "OgOU20E6G4f",
-            name: "MyProject - PM achieved monthly (%)",
-            publicAccess: "rw------",
-            type: "COLUMN",
-            aggregationType: "DEFAULT",
-            showData: true,
-            category: "dx",
-            organisationUnits: [
-                {
-                    id: "WGC0DJ0YSis",
-                },
-            ],
-            dataDimensionItems: [
-                {
-                    dataDimensionItemType: "INDICATOR",
-                    indicator: {
-                        id: "eCufXa6RkTm",
-                    },
-                },
-                {
-                    dataDimensionItemType: "INDICATOR",
-                    indicator: {
-                        id: "u404ICrBKj3",
-                    },
-                },
-                {
-                    dataDimensionItemType: "INDICATOR",
-                    indicator: {
-                        id: "eYmeRzhBFV4",
-                    },
-                },
-                {
-                    dataDimensionItemType: "INDICATOR",
-                    indicator: {
-                        id: "CaWKoWg00oo",
-                    },
-                },
-                {
-                    dataDimensionItemType: "INDICATOR",
-                    indicator: {
-                        id: "i01veyO4Cuw",
-                    },
-                },
-            ],
-            periods: [
-                {
-                    id: "201910",
-                },
-                {
-                    id: "201911",
-                },
-                {
-                    id: "201912",
-                },
-                {
-                    id: "202001",
-                },
-                {
-                    id: "202002",
-                },
-                {
-                    id: "202003",
-                },
-            ],
-            series: "pe",
-            columns: [
-                {
-                    id: "pe",
-                },
-            ],
-            rows: [
-                {
-                    id: "dx",
-                },
-            ],
-            filters: [
-                {
-                    id: "ou",
-                },
-            ],
-            filterDimensions: ["ou"],
-            categoryDimensions: [],
-        },
-        {
-            id: "yK4T67qbssr",
-            name: "MyProject - PM achieved (%)",
-            publicAccess: "rw------",
-            type: "COLUMN",
-            aggregationType: "DEFAULT",
-            showData: true,
-            category: "dx",
-            organisationUnits: [
-                {
-                    id: "WGC0DJ0YSis",
-                },
-            ],
-            dataDimensionItems: [
-                {
-                    dataDimensionItemType: "INDICATOR",
-                    indicator: {
-                        id: "eCufXa6RkTm",
-                    },
-                },
-                {
-                    dataDimensionItemType: "INDICATOR",
-                    indicator: {
-                        id: "u404ICrBKj3",
-                    },
-                },
-                {
-                    dataDimensionItemType: "INDICATOR",
-                    indicator: {
-                        id: "eYmeRzhBFV4",
-                    },
-                },
-                {
-                    dataDimensionItemType: "INDICATOR",
-                    indicator: {
-                        id: "CaWKoWg00oo",
-                    },
-                },
-                {
-                    dataDimensionItemType: "INDICATOR",
-                    indicator: {
-                        id: "i01veyO4Cuw",
-                    },
-                },
-            ],
-            periods: [
-                {
-                    id: "201910",
-                },
-                {
-                    id: "201911",
-                },
-                {
-                    id: "201912",
-                },
-                {
-                    id: "202001",
-                },
-                {
-                    id: "202002",
-                },
-                {
-                    id: "202003",
-                },
-            ],
-            series: "ou",
-            columns: [
-                {
-                    id: "ou",
-                },
-            ],
-            rows: [
-                {
-                    id: "dx",
-                },
-            ],
-            filters: [
-                {
-                    id: "pe",
-                },
-            ],
-            filterDimensions: ["pe"],
-            categoryDimensions: [],
-        },
-        {
-            id: "aeegubasf72",
-            name: "MyProject - PM achieved by gender (%)",
-            publicAccess: "rw------",
-            type: "COLUMN",
-            aggregationType: "DEFAULT",
-            showData: true,
-            category: "dx",
-            organisationUnits: [
-                {
-                    id: "WGC0DJ0YSis",
-                },
-            ],
-            dataDimensionItems: [
-                {
-                    dataDimensionItemType: "INDICATOR",
-                    indicator: {
-                        id: "u404ICrBKj3",
-                    },
-                },
-                {
-                    dataDimensionItemType: "INDICATOR",
-                    indicator: {
-                        id: "eYmeRzhBFV4",
-                    },
-                },
-            ],
-            periods: [
-                {
-                    id: "201910",
-                },
-                {
-                    id: "201911",
-                },
-                {
-                    id: "201912",
-                },
-                {
-                    id: "202001",
-                },
-                {
-                    id: "202002",
-                },
-                {
-                    id: "202003",
-                },
-            ],
-            series: "Kyg1O6YEGa9",
-            columns: [
-                {
-                    code: "GENDER",
-                    id: "Kyg1O6YEGa9",
-                    categoryOptions: [
-                        {
-                            code: "MALE",
-                            id: "qk2FihwV6IL",
-                        },
-                        {
-                            code: "FEMALE",
-                            id: "yW2hYVS3S4u",
-                        },
-                    ],
-                },
-            ],
-            rows: [
-                {
-                    id: "dx",
-                },
-            ],
-            filters: [
-                {
-                    id: "ou",
-                },
-                {
-                    id: "pe",
-                },
-                {
-                    id: "a0Cy1qwUuZv",
-                    categoryOptions: [
-                        {
-                            code: "NEW",
-                            id: "S2y8dcmR2kD",
-                        },
-                    ],
-                },
-            ],
-            filterDimensions: ["ou", "pe", "a0Cy1qwUuZv"],
-            categoryDimensions: [
-                {
-                    category: {
-                        id: "a0Cy1qwUuZv",
-                    },
-                    categoryOptions: [
-                        {
-                            id: "S2y8dcmR2kD",
-                        },
-                    ],
-                },
-                {
-                    category: {
-                        id: "Kyg1O6YEGa9",
-                    },
-                    categoryOptions: [
-                        {
-                            id: "qk2FihwV6IL",
-                        },
-                        {
-                            id: "yW2hYVS3S4u",
-                        },
-                    ],
-                },
-            ],
-        },
-        {
-            id: "WWqcPhi5Nh3",
-            name: "MyProject - PM Benefits Per Person",
-            publicAccess: "rw------",
-            type: "COLUMN",
-            aggregationType: "DEFAULT",
-            showData: true,
-            category: "dx",
-            organisationUnits: [
-                {
-                    id: "WGC0DJ0YSis",
-                },
-            ],
-            dataDimensionItems: [
-                {
-                    dataDimensionItemType: "INDICATOR",
-                    indicator: {
-                        id: "eoyInzqL7YZ",
-                    },
-                },
-            ],
-            periods: [
-                {
-                    id: "201910",
-                },
-                {
-                    id: "201911",
-                },
-                {
-                    id: "201912",
-                },
-                {
-                    id: "202001",
-                },
-                {
-                    id: "202002",
-                },
-                {
-                    id: "202003",
-                },
-            ],
-            series: "ou",
-            columns: [
-                {
-                    id: "ou",
-                },
-            ],
-            rows: [
-                {
-                    id: "dx",
-                },
-            ],
-            filters: [
-                {
-                    id: "pe",
-                },
-            ],
-            filterDimensions: ["pe"],
-            categoryDimensions: [],
-        },
-    ],
-};+    "charts": [
+      {
+        "id": "OgOU20E6G4f",
+        "name": "MyProject - PM achieved monthly (%)",
+        "publicAccess": "rw------",
+        "type": "COLUMN",
+        "aggregationType": "DEFAULT",
+        "showData": true,
+        "category": "dx",
+        "organisationUnits": [
+          {
+            "id": "WGC0DJ0YSis"
+          }
+        ],
+        "dataDimensionItems": [
+          {
+            "dataDimensionItemType": "INDICATOR",
+            "indicator": {
+              "id": "eCufXa6RkTm"
+            }
+          },
+          {
+            "dataDimensionItemType": "INDICATOR",
+            "indicator": {
+              "id": "u404ICrBKj3"
+            }
+          },
+          {
+            "dataDimensionItemType": "INDICATOR",
+            "indicator": {
+              "id": "eYmeRzhBFV4"
+            }
+          },
+          {
+            "dataDimensionItemType": "INDICATOR",
+            "indicator": {
+              "id": "CaWKoWg00oo"
+            }
+          },
+          {
+            "dataDimensionItemType": "INDICATOR",
+            "indicator": {
+              "id": "i01veyO4Cuw"
+            }
+          }
+        ],
+        "periods": [
+          {
+            "id": "201810"
+          },
+          {
+            "id": "201811"
+          },
+          {
+            "id": "201812"
+          },
+          {
+            "id": "201901"
+          },
+          {
+            "id": "201902"
+          },
+          {
+            "id": "201903"
+          }
+        ],
+        "series": "pe",
+        "columns": [
+          {
+            "id": "pe"
+          }
+        ],
+        "rows": [
+          {
+            "id": "dx"
+          }
+        ],
+        "filters": [
+          {
+            "id": "ou"
+          }
+        ],
+        "filterDimensions": [
+          "ou"
+        ],
+        "categoryDimensions": []
+      },
+      {
+        "id": "yK4T67qbssr",
+        "name": "MyProject - PM achieved (%)",
+        "publicAccess": "rw------",
+        "type": "COLUMN",
+        "aggregationType": "DEFAULT",
+        "showData": true,
+        "category": "dx",
+        "organisationUnits": [
+          {
+            "id": "WGC0DJ0YSis"
+          }
+        ],
+        "dataDimensionItems": [
+          {
+            "dataDimensionItemType": "INDICATOR",
+            "indicator": {
+              "id": "eCufXa6RkTm"
+            }
+          },
+          {
+            "dataDimensionItemType": "INDICATOR",
+            "indicator": {
+              "id": "u404ICrBKj3"
+            }
+          },
+          {
+            "dataDimensionItemType": "INDICATOR",
+            "indicator": {
+              "id": "eYmeRzhBFV4"
+            }
+          },
+          {
+            "dataDimensionItemType": "INDICATOR",
+            "indicator": {
+              "id": "CaWKoWg00oo"
+            }
+          },
+          {
+            "dataDimensionItemType": "INDICATOR",
+            "indicator": {
+              "id": "i01veyO4Cuw"
+            }
+          }
+        ],
+        "periods": [
+          {
+            "id": "201810"
+          },
+          {
+            "id": "201811"
+          },
+          {
+            "id": "201812"
+          },
+          {
+            "id": "201901"
+          },
+          {
+            "id": "201902"
+          },
+          {
+            "id": "201903"
+          }
+        ],
+        "series": "ou",
+        "columns": [
+          {
+            "id": "ou"
+          }
+        ],
+        "rows": [
+          {
+            "id": "dx"
+          }
+        ],
+        "filters": [
+          {
+            "id": "pe"
+          }
+        ],
+        "filterDimensions": [
+          "pe"
+        ],
+        "categoryDimensions": []
+      },
+      {
+        "id": "aeegubasf72",
+        "name": "MyProject - PM achieved by gender (%)",
+        "publicAccess": "rw------",
+        "type": "COLUMN",
+        "aggregationType": "DEFAULT",
+        "showData": true,
+        "category": "dx",
+        "organisationUnits": [
+          {
+            "id": "WGC0DJ0YSis"
+          }
+        ],
+        "dataDimensionItems": [
+          {
+            "dataDimensionItemType": "INDICATOR",
+            "indicator": {
+              "id": "u404ICrBKj3"
+            }
+          },
+          {
+            "dataDimensionItemType": "INDICATOR",
+            "indicator": {
+              "id": "eYmeRzhBFV4"
+            }
+          }
+        ],
+        "periods": [
+          {
+            "id": "201810"
+          },
+          {
+            "id": "201811"
+          },
+          {
+            "id": "201812"
+          },
+          {
+            "id": "201901"
+          },
+          {
+            "id": "201902"
+          },
+          {
+            "id": "201903"
+          }
+        ],
+        "series": "Kyg1O6YEGa9",
+        "columns": [
+          {
+            "code": "GENDER",
+            "id": "Kyg1O6YEGa9",
+            "categoryOptions": [
+              {
+                "code": "MALE",
+                "id": "qk2FihwV6IL"
+              },
+              {
+                "code": "FEMALE",
+                "id": "yW2hYVS3S4u"
+              }
+            ]
+          }
+        ],
+        "rows": [
+          {
+            "id": "dx"
+          }
+        ],
+        "filters": [
+          {
+            "id": "ou"
+          },
+          {
+            "id": "pe"
+          },
+          {
+            "id": "a0Cy1qwUuZv",
+            "categoryOptions": [
+              {
+                "code": "NEW",
+                "id": "S2y8dcmR2kD"
+              }
+            ]
+          }
+        ],
+        "filterDimensions": [
+          "ou",
+          "pe",
+          "a0Cy1qwUuZv"
+        ],
+        "categoryDimensions": [
+          {
+            "category": {
+              "id": "a0Cy1qwUuZv"
+            },
+            "categoryOptions": [
+              {
+                "id": "S2y8dcmR2kD"
+              }
+            ]
+          },
+          {
+            "category": {
+              "id": "Kyg1O6YEGa9"
+            },
+            "categoryOptions": [
+              {
+                "id": "qk2FihwV6IL"
+              },
+              {
+                "id": "yW2hYVS3S4u"
+              }
+            ]
+          }
+        ]
+      },
+      {
+        "id": "WWqcPhi5Nh3",
+        "name": "MyProject - PM Benefits Per Person",
+        "publicAccess": "rw------",
+        "type": "COLUMN",
+        "aggregationType": "DEFAULT",
+        "showData": true,
+        "category": "dx",
+        "organisationUnits": [
+          {
+            "id": "WGC0DJ0YSis"
+          }
+        ],
+        "dataDimensionItems": [
+          {
+            "dataDimensionItemType": "INDICATOR",
+            "indicator": {
+              "id": "eoyInzqL7YZ"
+            }
+          }
+        ],
+        "periods": [
+          {
+            "id": "201810"
+          },
+          {
+            "id": "201811"
+          },
+          {
+            "id": "201812"
+          },
+          {
+            "id": "201901"
+          },
+          {
+            "id": "201902"
+          },
+          {
+            "id": "201903"
+          }
+        ],
+        "series": "ou",
+        "columns": [
+          {
+            "id": "ou"
+          }
+        ],
+        "rows": [
+          {
+            "id": "dx"
+          }
+        ],
+        "filters": [
+          {
+            "id": "pe"
+          }
+        ],
+        "filterDimensions": [
+          "pe"
+        ],
+        "categoryDimensions": []
+      }
+    ]
+  };