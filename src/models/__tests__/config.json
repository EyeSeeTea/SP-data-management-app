--- conflicted
+++ resolved
@@ -1,11 +1,21 @@
 {
     "base": {
         "userRoles": {
-            "feedback": ["PM Feedback"],
-            "dataReviewer": ["Data Reviewer"],
-            "dataViewer": ["Data Viewer"],
-            "admin": ["PM Admin"],
-            "dataEntry": ["Data Entry"]
+            "feedback": [
+                "PM Feedback"
+            ],
+            "dataReviewer": [
+                "Data Reviewer"
+            ],
+            "dataViewer": [
+                "Data Viewer"
+            ],
+            "admin": [
+                "PM Admin"
+            ],
+            "dataEntry": [
+                "Data Entry"
+            ]
         },
         "dataElementGroupSets": {
             "sector": "SECTOR",
@@ -25,7 +35,9 @@
             "newRecurring": "NEW_RECURRING"
         },
         "categoryCombos": {
-            "targetActual": "ACTUAL_TARGET"
+            "targetActual": "ACTUAL_TARGET",
+            "genderNewRecurring": "GENDER_NEW_RECURRING",
+            "default": "default"
         },
         "categoryOptions": {
             "target": "TARGET",
@@ -39,17 +51,12 @@
             "people": "PEOPLE",
             "benefit": "BENEFIT"
         },
-<<<<<<< HEAD
+        "legendSets": {
+            "achieved": "ACTUAL_TARGET_ACHIEVED"
+        },
         "organisationUnitGroupSets": {
             "funder": "FUNDER",
             "location": "LOCATION"
-=======
-        "legendSets": {
-            "achieved": "ACTUAL_TARGET_ACHIEVED"
-        },
-        "organitionUnitGroupSets": {
-            "funder": "FUNDER"
->>>>>>> 5fb6f5e2
         },
         "indicators": {
             "actualTargetPrefix": "ACTUAL_TARGET_",
@@ -91,43 +98,45 @@
             "displayName": "Agriculture",
             "dataElements": [
                 {
+                    "id": "qQy0N1xdwQ1"
+                },
+                {
+                    "id": "C24wpyjZTGe"
+                },
+                {
+                    "id": "WS8XV4WWPE7"
+                },
+                {
+                    "id": "KecRLspBj0V"
+                },
+                {
+                    "id": "KSKcmBgYrov"
+                },
+                {
+                    "id": "ik0ICagvIjm"
+                },
+                {
+                    "id": "aOUffyMug7t"
+                },
+                {
+                    "id": "i0wZ2ZFmfkW"
+                },
+                {
                     "id": "Ou41h46tMcD"
                 },
                 {
-                    "id": "qQy0N1xdwQ1"
-                },
-                {
                     "id": "mEY5CsRrI0P"
                 },
                 {
                     "id": "aqCOXJ5URiL"
                 },
                 {
-<<<<<<< HEAD
-                    "id": "C24wpyjZTGe"
-                },
-                {
                     "id": "WMAhrqMkpeN"
-=======
-                    "id": "WMAhrqMkpeN"
-                },
-                {
-                    "id": "C24wpyjZTGe"
->>>>>>> 5fb6f5e2
                 },
                 {
                     "id": "yIqYlJnhYyj"
                 },
                 {
-                    "id": "WS8XV4WWPE7"
-                },
-                {
-                    "id": "KecRLspBj0V"
-                },
-                {
-                    "id": "KSKcmBgYrov"
-                },
-                {
                     "id": "q8C2wnYFK3T"
                 },
                 {
@@ -144,15 +153,6 @@
                 },
                 {
                     "id": "C0QLSs6ymHL"
-                },
-                {
-                    "id": "ik0ICagvIjm"
-                },
-                {
-                    "id": "aOUffyMug7t"
-                },
-                {
-                    "id": "i0wZ2ZFmfkW"
                 },
                 {
                     "id": "SeYl64icyGD"
@@ -165,101 +165,58 @@
             "displayName": "Livelihoods",
             "dataElements": [
                 {
+                    "id": "iyQBe9Xv7bk"
+                },
+                {
+                    "id": "ayoVLBc4lFq"
+                },
+                {
+                    "id": "iQCoaXYxswJ"
+                },
+                {
+                    "id": "W40WQqgOVuV"
+                },
+                {
+                    "id": "a8izG9FuLzQ"
+                },
+                {
+                    "id": "iyAnflVLHS3"
+                },
+                {
+                    "id": "yMqK9DKbA3X"
+                },
+                {
+                    "id": "CQPwg8Nipro"
+                },
+                {
                     "id": "e6wdrrz9ZS6"
-<<<<<<< HEAD
-                },
-                {
-                    "id": "iyQBe9Xv7bk"
                 },
                 {
                     "id": "OWQzKQcWkqp"
                 },
                 {
-                    "id": "ayoVLBc4lFq"
-                },
-                {
                     "id": "Wk0ONOEwrQy"
                 },
                 {
                     "id": "CQkzkkkzpRT"
                 },
                 {
-                    "id": "iQCoaXYxswJ"
-                },
-                {
                     "id": "OKIqOe51jVq"
                 },
                 {
-                    "id": "W40WQqgOVuV"
-                },
-                {
-                    "id": "a8izG9FuLzQ"
-                },
-                {
                     "id": "WwMbFHHKGgW"
                 },
                 {
                     "id": "eeqkGzLMaSD"
-=======
-                },
-                {
-                    "id": "iyQBe9Xv7bk"
-                },
-                {
-                    "id": "OWQzKQcWkqp"
-                },
-                {
-                    "id": "ayoVLBc4lFq"
-                },
-                {
-                    "id": "Wk0ONOEwrQy"
-                },
-                {
-                    "id": "CQkzkkkzpRT"
-                },
-                {
-                    "id": "iQCoaXYxswJ"
-                },
-                {
-                    "id": "OKIqOe51jVq"
-                },
-                {
-                    "id": "W40WQqgOVuV"
-                },
-                {
-                    "id": "a8izG9FuLzQ"
-                },
-                {
-                    "id": "WwMbFHHKGgW"
-                },
-                {
-                    "id": "eeqkGzLMaSD"
+                },
+                {
+                    "id": "yUGuwPFkBrj"
                 },
                 {
                     "id": "We61YNYyOX0"
->>>>>>> 5fb6f5e2
-                },
-                {
-                    "id": "iyAnflVLHS3"
-                },
-                {
-                    "id": "yUGuwPFkBrj"
-                },
-                {
-                    "id": "yMqK9DKbA3X"
-                },
-                {
-<<<<<<< HEAD
-                    "id": "yMqK9DKbA3X"
-=======
+                },
+                {
                     "id": "u24zk6wAgFE"
->>>>>>> 5fb6f5e2
-                },
-                {
-                    "id": "CQPwg8Nipro"
-                },
-                {
-                    "id": "CQPwg8Nipro"
                 },
                 {
                     "id": "imakJ22nlwc"
@@ -271,17 +228,6 @@
         }
     ],
     "dataElements": [
-        {
-            "id": "Ou41h46tMcD",
-            "name": "# of people trained on food hygiene and security",
-            "code": "P010107",
-            "sectorId": "mGQ5ckOTU8A",
-            "indicatorType": "sub",
-            "peopleOrBenefit": "people",
-            "series": "101",
-            "pairedDataElementCode": "",
-            "categoryComboId": "GKWiemQPU5U"
-        },
         {
             "id": "qQy0N1xdwQ1",
             "name": "# of people trained on post-harvest handling",
@@ -294,82 +240,9 @@
             "categoryComboId": "GKWiemQPU5U"
         },
         {
-            "id": "mEY5CsRrI0P",
-            "name": "# of people participating in internal/external exchange visits or experience sharing visits",
-            "code": "P010111",
-            "sectorId": "mGQ5ckOTU8A",
-            "indicatorType": "sub",
-            "peopleOrBenefit": "people",
-            "series": "101",
-            "pairedDataElementCode": "",
-            "categoryComboId": "GKWiemQPU5U"
-        },
-        {
-            "id": "aqCOXJ5URiL",
-            "name": "# of people trained on other agricultural topics",
-            "code": "P010112",
-            "sectorId": "mGQ5ckOTU8A",
-            "indicatorType": "sub",
-            "peopleOrBenefit": "people",
-            "series": "101",
-            "pairedDataElementCode": "",
-            "categoryComboId": "GKWiemQPU5U"
-        },
-        {
-<<<<<<< HEAD
-=======
-            "id": "WMAhrqMkpeN",
-            "name": "# of people trained on productive livestock rearing",
-            "code": "P010108",
-            "sectorId": "mGQ5ckOTU8A",
-            "indicatorType": "sub",
-            "peopleOrBenefit": "people",
-            "series": "101",
-            "pairedDataElementCode": "",
-            "categoryComboId": "GKWiemQPU5U"
-        },
-        {
->>>>>>> 5fb6f5e2
             "id": "C24wpyjZTGe",
             "name": "# of farmer field schools (FFS) established",
             "code": "B010201",
-            "sectorId": "mGQ5ckOTU8A",
-            "indicatorType": "sub",
-            "peopleOrBenefit": "benefit",
-            "series": "102",
-            "pairedDataElementCode": "P010100",
-            "categoryComboId": "bjDvmb4bfuf",
-            "pairedDataElement": {
-                "id": "K6mAC5SiO29",
-                "name": "# of people trained on improved agriculture technologies/practices",
-                "code": "P010100",
-                "sectorId": "mGQ5ckOTU8A",
-                "indicatorType": "global",
-                "peopleOrBenefit": "people",
-                "series": "101",
-                "pairedDataElementCode": "",
-                "categoryComboId": "GKWiemQPU5U"
-            },
-            "pairedDataElementName": "# of people trained on improved agriculture technologies/practices"
-        },
-        {
-<<<<<<< HEAD
-            "id": "WMAhrqMkpeN",
-            "name": "# of people trained on productive livestock rearing",
-            "code": "P010108",
-            "sectorId": "mGQ5ckOTU8A",
-            "indicatorType": "sub",
-            "peopleOrBenefit": "people",
-            "series": "101",
-            "pairedDataElementCode": "",
-            "categoryComboId": "GKWiemQPU5U"
-        },
-        {
-=======
->>>>>>> 5fb6f5e2
-            "id": "yIqYlJnhYyj",
-            "name": "# of market groups formed",
-            "code": "B010202",
             "sectorId": "mGQ5ckOTU8A",
             "indicatorType": "sub",
             "peopleOrBenefit": "benefit",
@@ -436,6 +309,106 @@
             "categoryComboId": "GKWiemQPU5U"
         },
         {
+            "id": "ik0ICagvIjm",
+            "name": "# of people trained on agronomic practices",
+            "code": "P010101",
+            "sectorId": "mGQ5ckOTU8A",
+            "indicatorType": "sub",
+            "peopleOrBenefit": "people",
+            "series": "101",
+            "pairedDataElementCode": "",
+            "categoryComboId": "GKWiemQPU5U"
+        },
+        {
+            "id": "aOUffyMug7t",
+            "name": "# of community animal health workers (CAHWs) trained",
+            "code": "P010110",
+            "sectorId": "mGQ5ckOTU8A",
+            "indicatorType": "sub",
+            "peopleOrBenefit": "people",
+            "series": "101",
+            "pairedDataElementCode": "",
+            "categoryComboId": "GKWiemQPU5U"
+        },
+        {
+            "id": "i0wZ2ZFmfkW",
+            "name": "# of people receiving vocational training",
+            "code": "P020105",
+            "sectorId": "mGQ5ckOTU8A",
+            "indicatorType": "sub",
+            "peopleOrBenefit": "people",
+            "series": "101",
+            "pairedDataElementCode": "",
+            "categoryComboId": "GKWiemQPU5U"
+        },
+        {
+            "id": "Ou41h46tMcD",
+            "name": "# of people trained on food hygiene and security",
+            "code": "P010107",
+            "sectorId": "mGQ5ckOTU8A",
+            "indicatorType": "sub",
+            "peopleOrBenefit": "people",
+            "series": "101",
+            "pairedDataElementCode": "",
+            "categoryComboId": "GKWiemQPU5U"
+        },
+        {
+            "id": "mEY5CsRrI0P",
+            "name": "# of people participating in internal/external exchange visits or experience sharing visits",
+            "code": "P010111",
+            "sectorId": "mGQ5ckOTU8A",
+            "indicatorType": "sub",
+            "peopleOrBenefit": "people",
+            "series": "101",
+            "pairedDataElementCode": "",
+            "categoryComboId": "GKWiemQPU5U"
+        },
+        {
+            "id": "aqCOXJ5URiL",
+            "name": "# of people trained on other agricultural topics",
+            "code": "P010112",
+            "sectorId": "mGQ5ckOTU8A",
+            "indicatorType": "sub",
+            "peopleOrBenefit": "people",
+            "series": "101",
+            "pairedDataElementCode": "",
+            "categoryComboId": "GKWiemQPU5U"
+        },
+        {
+            "id": "WMAhrqMkpeN",
+            "name": "# of people trained on productive livestock rearing",
+            "code": "P010108",
+            "sectorId": "mGQ5ckOTU8A",
+            "indicatorType": "sub",
+            "peopleOrBenefit": "people",
+            "series": "101",
+            "pairedDataElementCode": "",
+            "categoryComboId": "GKWiemQPU5U"
+        },
+        {
+            "id": "yIqYlJnhYyj",
+            "name": "# of market groups formed",
+            "code": "B010202",
+            "sectorId": "mGQ5ckOTU8A",
+            "indicatorType": "sub",
+            "peopleOrBenefit": "benefit",
+            "series": "102",
+            "pairedDataElementCode": "P010100",
+            "categoryComboId": "bjDvmb4bfuf",
+            "pairedDataElement": {
+                "id": "K6mAC5SiO29",
+                "name": "# of people trained on improved agriculture technologies/practices",
+                "code": "P010100",
+                "sectorId": "mGQ5ckOTU8A",
+                "indicatorType": "global",
+                "peopleOrBenefit": "people",
+                "series": "101",
+                "pairedDataElementCode": "",
+                "categoryComboId": "GKWiemQPU5U"
+            },
+            "pairedDataElementName": "# of people trained on improved agriculture technologies/practices"
+        },
+        {
             "id": "q8C2wnYFK3T",
             "name": "# of irrigation groups or associations trained in water management",
             "code": "B010204",
@@ -515,75 +488,6 @@
             "categoryComboId": "GKWiemQPU5U"
         },
         {
-            "id": "ik0ICagvIjm",
-            "name": "# of people trained on agronomic practices",
-            "code": "P010101",
-<<<<<<< HEAD
-=======
-            "sectorId": "mGQ5ckOTU8A",
-            "indicatorType": "sub",
-            "peopleOrBenefit": "people",
-            "series": "101",
-            "pairedDataElementCode": "",
-            "categoryComboId": "GKWiemQPU5U"
-        },
-        {
-            "id": "aOUffyMug7t",
-            "name": "# of community animal health workers (CAHWs) trained",
-            "code": "P010110",
-            "sectorId": "mGQ5ckOTU8A",
-            "indicatorType": "sub",
-            "peopleOrBenefit": "people",
-            "series": "101",
-            "pairedDataElementCode": "",
-            "categoryComboId": "GKWiemQPU5U"
-        },
-        {
-            "id": "i0wZ2ZFmfkW",
-            "name": "# of people receiving vocational training",
-            "code": "P020105",
-            "sectorId": "mGQ5ckOTU8A",
-            "indicatorType": "sub",
-            "peopleOrBenefit": "people",
-            "series": "101",
-            "pairedDataElementCode": "",
-            "categoryComboId": "GKWiemQPU5U"
-        },
-        {
-            "id": "SeYl64icyGD",
-            "name": "# of small business provided with capital for business start-up and/or upgrade",
-            "code": "B010205",
->>>>>>> 5fb6f5e2
-            "sectorId": "mGQ5ckOTU8A",
-            "indicatorType": "sub",
-            "peopleOrBenefit": "people",
-            "series": "101",
-            "pairedDataElementCode": "",
-            "categoryComboId": "GKWiemQPU5U"
-        },
-        {
-            "id": "aOUffyMug7t",
-            "name": "# of community animal health workers (CAHWs) trained",
-            "code": "P010110",
-            "sectorId": "mGQ5ckOTU8A",
-            "indicatorType": "sub",
-            "peopleOrBenefit": "people",
-            "series": "101",
-            "pairedDataElementCode": "",
-            "categoryComboId": "GKWiemQPU5U"
-        },
-        {
-            "id": "i0wZ2ZFmfkW",
-            "name": "# of people receiving vocational training",
-            "code": "P020105",
-            "sectorId": "mGQ5ckOTU8A",
-            "indicatorType": "sub",
-            "peopleOrBenefit": "people",
-            "series": "101",
-            "pairedDataElementCode": "",
-            "categoryComboId": "GKWiemQPU5U"
-        },
-        {
             "id": "SeYl64icyGD",
             "name": "# of small business provided with capital for business start-up and/or upgrade",
             "code": "B010205",
@@ -607,6 +511,94 @@
             "pairedDataElementName": "# of people trained on improved agriculture technologies/practices"
         },
         {
+            "id": "iyQBe9Xv7bk",
+            "name": "# of other productive assets (specify) distributed",
+            "code": "B020211",
+            "sectorId": "m4Cg6FOPPR7",
+            "indicatorType": "sub",
+            "peopleOrBenefit": "benefit",
+            "series": "202",
+            "pairedDataElementCode": "P020311",
+            "categoryComboId": "bjDvmb4bfuf"
+        },
+        {
+            "id": "ayoVLBc4lFq",
+            "name": "# of processing centers built (specify type)",
+            "code": "B020207",
+            "sectorId": "m4Cg6FOPPR7",
+            "indicatorType": "sub",
+            "peopleOrBenefit": "benefit",
+            "series": "202",
+            "pairedDataElementCode": "P020307",
+            "categoryComboId": "bjDvmb4bfuf"
+        },
+        {
+            "id": "iQCoaXYxswJ",
+            "name": "# of people trained in other (specify) livelihood trainings",
+            "code": "P020107",
+            "sectorId": "m4Cg6FOPPR7",
+            "indicatorType": "sub",
+            "peopleOrBenefit": "people",
+            "series": "201",
+            "pairedDataElementCode": "",
+            "categoryComboId": "GKWiemQPU5U"
+        },
+        {
+            "id": "W40WQqgOVuV",
+            "name": "# of people trained on micro-enterprise management",
+            "code": "P020101",
+            "sectorId": "m4Cg6FOPPR7",
+            "indicatorType": "sub",
+            "peopleOrBenefit": "people",
+            "series": "201",
+            "pairedDataElementCode": "",
+            "categoryComboId": "GKWiemQPU5U"
+        },
+        {
+            "id": "a8izG9FuLzQ",
+            "name": "# of tools distributed",
+            "code": "B020201",
+            "sectorId": "m4Cg6FOPPR7",
+            "indicatorType": "sub",
+            "peopleOrBenefit": "benefit",
+            "series": "202",
+            "pairedDataElementCode": "P020301",
+            "categoryComboId": "bjDvmb4bfuf"
+        },
+        {
+            "id": "iyAnflVLHS3",
+            "name": "# of livestock watering points constructed/rehabilitated",
+            "code": "B020208",
+            "sectorId": "m4Cg6FOPPR7",
+            "indicatorType": "sub",
+            "peopleOrBenefit": "benefit",
+            "series": "202",
+            "pairedDataElementCode": "P020308",
+            "categoryComboId": "bjDvmb4bfuf"
+        },
+        {
+            "id": "yMqK9DKbA3X",
+            "name": "# of livelihood inputs/ assets provided",
+            "code": "B020200",
+            "sectorId": "m4Cg6FOPPR7",
+            "indicatorType": "global",
+            "peopleOrBenefit": "benefit",
+            "series": "202",
+            "pairedDataElementCode": "P020300",
+            "categoryComboId": "bjDvmb4bfuf"
+        },
+        {
+            "id": "CQPwg8Nipro",
+            "name": "# of people trained on construction",
+            "code": "P020104",
+            "sectorId": "m4Cg6FOPPR7",
+            "indicatorType": "sub",
+            "peopleOrBenefit": "people",
+            "series": "201",
+            "pairedDataElementCode": "",
+            "categoryComboId": "GKWiemQPU5U"
+        },
+        {
             "id": "e6wdrrz9ZS6",
             "name": "# of people trained in livelihood topics",
             "code": "P020100",
@@ -618,17 +610,6 @@
             "categoryComboId": "GKWiemQPU5U"
         },
         {
-            "id": "iyQBe9Xv7bk",
-            "name": "# of other productive assets (specify) distributed",
-            "code": "B020211",
-            "sectorId": "m4Cg6FOPPR7",
-            "indicatorType": "sub",
-            "peopleOrBenefit": "benefit",
-            "series": "202",
-            "pairedDataElementCode": "P020311",
-            "categoryComboId": "bjDvmb4bfuf"
-        },
-        {
             "id": "OWQzKQcWkqp",
             "name": "# of people participating in literacy and/or numeracy classes",
             "code": "P020102",
@@ -640,17 +621,6 @@
             "categoryComboId": "GKWiemQPU5U"
         },
         {
-            "id": "ayoVLBc4lFq",
-            "name": "# of processing centers built (specify type)",
-            "code": "B020207",
-            "sectorId": "m4Cg6FOPPR7",
-            "indicatorType": "sub",
-            "peopleOrBenefit": "benefit",
-            "series": "202",
-            "pairedDataElementCode": "P020307",
-            "categoryComboId": "bjDvmb4bfuf"
-        },
-        {
             "id": "Wk0ONOEwrQy",
             "name": "# of grain store houses constructed",
             "code": "B020206",
@@ -673,17 +643,6 @@
             "categoryComboId": "bjDvmb4bfuf"
         },
         {
-            "id": "iQCoaXYxswJ",
-            "name": "# of people trained in other (specify) livelihood trainings",
-            "code": "P020107",
-            "sectorId": "m4Cg6FOPPR7",
-            "indicatorType": "sub",
-            "peopleOrBenefit": "people",
-            "series": "201",
-            "pairedDataElementCode": "",
-            "categoryComboId": "GKWiemQPU5U"
-        },
-        {
             "id": "OKIqOe51jVq",
             "name": "# of other (specify type) ag/livestock shelters constructed",
             "code": "B020212",
@@ -695,28 +654,6 @@
             "categoryComboId": "bjDvmb4bfuf"
         },
         {
-            "id": "W40WQqgOVuV",
-            "name": "# of people trained on micro-enterprise management",
-            "code": "P020101",
-            "sectorId": "m4Cg6FOPPR7",
-            "indicatorType": "sub",
-            "peopleOrBenefit": "people",
-            "series": "201",
-            "pairedDataElementCode": "",
-            "categoryComboId": "GKWiemQPU5U"
-        },
-        {
-            "id": "a8izG9FuLzQ",
-            "name": "# of tools distributed",
-            "code": "B020201",
-            "sectorId": "m4Cg6FOPPR7",
-            "indicatorType": "sub",
-            "peopleOrBenefit": "benefit",
-            "series": "202",
-            "pairedDataElementCode": "P020301",
-            "categoryComboId": "bjDvmb4bfuf"
-        },
-        {
             "id": "WwMbFHHKGgW",
             "name": "# of fishing kits distributed",
             "code": "B020202",
@@ -739,28 +676,6 @@
             "categoryComboId": "GKWiemQPU5U"
         },
         {
-            "id": "iyAnflVLHS3",
-            "name": "# of livestock watering points constructed/rehabilitated",
-            "code": "B020208",
-            "sectorId": "m4Cg6FOPPR7",
-            "indicatorType": "sub",
-            "peopleOrBenefit": "benefit",
-            "series": "202",
-            "pairedDataElementCode": "P020308",
-            "categoryComboId": "bjDvmb4bfuf"
-        },
-        {
-            "id": "iyAnflVLHS3",
-            "name": "# of livestock watering points constructed/rehabilitated",
-            "code": "B020208",
-            "sectorId": "m4Cg6FOPPR7",
-            "indicatorType": "sub",
-            "peopleOrBenefit": "benefit",
-            "series": "202",
-            "pairedDataElementCode": "P020308",
-            "categoryComboId": "bjDvmb4bfuf"
-        },
-        {
             "id": "yUGuwPFkBrj",
             "name": "# of energy-saving stoves installed",
             "code": "B020210",
@@ -772,7 +687,6 @@
             "categoryComboId": "bjDvmb4bfuf"
         },
         {
-<<<<<<< HEAD
             "id": "We61YNYyOX0",
             "name": "# of biogas digesters installed",
             "code": "B020205",
@@ -784,19 +698,6 @@
             "categoryComboId": "bjDvmb4bfuf"
         },
         {
-=======
->>>>>>> 5fb6f5e2
-            "id": "yMqK9DKbA3X",
-            "name": "# of livelihood inputs/ assets provided",
-            "code": "B020200",
-            "sectorId": "m4Cg6FOPPR7",
-            "indicatorType": "global",
-            "peopleOrBenefit": "benefit",
-            "series": "202",
-            "pairedDataElementCode": "P020300",
-            "categoryComboId": "bjDvmb4bfuf"
-        },
-        {
             "id": "u24zk6wAgFE",
             "name": "# of HH-level storage equipment provided",
             "code": "B020209",
@@ -806,17 +707,6 @@
             "series": "202",
             "pairedDataElementCode": "P020309",
             "categoryComboId": "bjDvmb4bfuf"
-        },
-        {
-            "id": "CQPwg8Nipro",
-            "name": "# of people trained on construction",
-            "code": "P020104",
-            "sectorId": "m4Cg6FOPPR7",
-            "indicatorType": "sub",
-            "peopleOrBenefit": "people",
-            "series": "201",
-            "pairedDataElementCode": "",
-            "categoryComboId": "GKWiemQPU5U"
         },
         {
             "id": "imakJ22nlwc",
@@ -882,7 +772,8 @@
             "displayName": "Agridius Foundation",
             "organisationUnits": [
                 {
-                    "id": "GEgVsWqSjmn"
+                    "level": 3,
+                    "id": "WUDKKsUKqVH"
                 }
             ]
         },
@@ -906,7 +797,8 @@
             "displayName": "Atlas Copco",
             "organisationUnits": [
                 {
-                    "id": "GEgVsWqSjmn"
+                    "level": 3,
+                    "id": "WUDKKsUKqVH"
                 }
             ]
         },
@@ -1738,9 +1630,6 @@
             "countries": [
                 {
                     "id": "eu2XF73JOzl"
-                },
-                {
-                    "id": "GEgVsWqSjmn"
                 }
             ]
         },
@@ -4525,7 +4414,49 @@
     "categoryCombos": {
         "targetActual": {
             "code": "ACTUAL_TARGET",
-            "id": "qAgB0mD1wC6"
+            "id": "qAgB0mD1wC6",
+            "categoryOptionCombos": [
+                {
+                    "id": "zbHz6DMZukO",
+                    "displayName": "Target"
+                },
+                {
+                    "id": "OYYrw87RnAu",
+                    "displayName": "Actual"
+                }
+            ]
+        },
+        "default": {
+            "code": "default",
+            "id": "bjDvmb4bfuf",
+            "categoryOptionCombos": [
+                {
+                    "id": "HllvX50cXC0",
+                    "displayName": "default"
+                }
+            ]
+        },
+        "genderNewRecurring": {
+            "code": "GENDER_NEW_RECURRING",
+            "id": "GKWiemQPU5U",
+            "categoryOptionCombos": [
+                {
+                    "id": "MWVFqIu6s0C",
+                    "displayName": "Male, Recurring"
+                },
+                {
+                    "id": "mESy6ndYTwW",
+                    "displayName": "Male, New"
+                },
+                {
+                    "id": "Q5IlmX3qedn",
+                    "displayName": "Female, Recurring"
+                },
+                {
+                    "id": "MZyzwIh5xGW",
+                    "displayName": "Female, New"
+                }
+            ]
         }
     },
     "categoryOptions": {
