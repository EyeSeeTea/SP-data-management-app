--- conflicted
+++ resolved
@@ -1,11 +1,21 @@
 {
     "base": {
         "userRoles": {
-            "feedback": ["PM Feedback"],
-            "dataReviewer": ["Data Reviewer"],
-            "dataViewer": ["Data Viewer"],
-            "admin": ["PM Admin"],
-            "dataEntry": ["Data Entry"]
+            "feedback": [
+                "PM Feedback"
+            ],
+            "dataReviewer": [
+                "Data Reviewer"
+            ],
+            "dataViewer": [
+                "Data Viewer"
+            ],
+            "admin": [
+                "PM Admin"
+            ],
+            "dataEntry": [
+                "Data Entry"
+            ]
         },
         "dataElementGroupSets": {
             "sector": "SECTOR",
@@ -730,12 +740,7 @@
         {
             "id": "WKUXmz4LIUG",
             "displayName": "ACWME",
-            "organisationUnits": [
-                {
-                    "level": 3,
-                    "id": "eCEGG0FrXF6"
-                }
-            ]
+            "organisationUnits": []
         },
         {
             "id": "KqWm4Q0ftG1",
@@ -768,11 +773,19 @@
             "organisationUnits": [
                 {
                     "level": 3,
-<<<<<<< HEAD
-                    "id": "GEgVsWqSjmn"
-=======
+                    "id": "Secpn3E03w3"
+                },
+                {
+                    "level": 3,
+                    "id": "Ws6cAgyIx7t"
+                },
+                {
+                    "level": 3,
                     "id": "WUDKKsUKqVH"
->>>>>>> 36de4f61
+                },
+                {
+                    "level": 3,
+                    "id": "Kq4UNsaPLzv"
                 }
             ]
         },
@@ -797,11 +810,19 @@
             "organisationUnits": [
                 {
                     "level": 3,
-<<<<<<< HEAD
-                    "id": "GEgVsWqSjmn"
-=======
+                    "id": "Secpn3E03w3"
+                },
+                {
+                    "level": 3,
+                    "id": "Ws6cAgyIx7t"
+                },
+                {
+                    "level": 3,
                     "id": "WUDKKsUKqVH"
->>>>>>> 36de4f61
+                },
+                {
+                    "level": 3,
+                    "id": "Kq4UNsaPLzv"
                 }
             ]
         },
