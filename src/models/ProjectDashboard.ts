import { PartialPersistedModel, PartialModel } from "d2-api/api/common";
import _ from "lodash";
import { D2Dashboard, D2ReportTable, Ref, D2Chart, D2DashboardItem, Id } from "d2-api";
import Project from "./Project";
import i18n from "../locales";
import { getUid } from "../utils/dhis2";
import { DataElement } from "./dataElementsSet";

type Maybe<T> = T | null;

export default class ProjectDashboard {
    dataElements: Record<"all" | "people" | "benefit", DataElement[]>;
    categoryOnlyNew: { id: Id; categoryOptions: Ref[] };

    constructor(public project: Project) {
        const { config } = project;

        this.dataElements = {
            all: project.getSelectedDataElements(),
            people: project.getSelectedDataElements({ peopleOrBenefit: "people" }),
            benefit: project.getSelectedDataElements({ peopleOrBenefit: "benefit" }),
        };

        this.categoryOnlyNew = {
            id: config.categories.newRecurring.id,
            categoryOptions: [config.categoryOptions.new],
        };
    }

    generate() {
        const { project } = this;
        const reportTables: Array<PartialPersistedModel<D2ReportTable>> = _.compact([
            // General Data View
            this.targetVsActualBenefits(),
            this.targetVsActualPeople(),
            this.targetVsActualUniquePeople(),
            // Percent achieved
            this.achievedBenefitsTable(),
            this.achievedPeopleTable(),
        ]);
        const charts: Array<PartialPersistedModel<D2Chart>> = _.compact([
            this.achievedMonthlyChart(),
            this.achievedChart(),
            this.genderChart(),
            this.costBenefit(),
        ]);
        const items: Array<PartialModel<D2DashboardItem>> = [
            ...charts.map(chart => ({
                id: getUid("dashboardItem", chart.id),
                type: "CHART" as const,
                chart: { id: chart.id },
            })),
            ...reportTables.map(reportTable => ({
                id: getUid("dashboardItem", reportTable.id),
                type: "REPORT_TABLE" as const,
                reportTable: { id: reportTable.id },
            })),
        ];
        const dashboard: PartialPersistedModel<D2Dashboard> = {
            id: getUid("dashboard", project.uid),
            name: project.name,
            dashboardItems: items,
        };

        return { dashboards: [dashboard], reportTables, charts };
    }

    targetVsActualBenefits(): MaybeD2Table {
        const { project, dataElements } = this;
        const { config } = project;

        return getReportTable(project, {
            key: "reportTable-target-actual-benefits",
            name: i18n.t("PM Target vs Actual - Benefits"),
            items: dataElements.benefit,
            reportFilter: [dimensions.orgUnit],
            columnDimensions: [dimensions.period],
            rowDimensions: [dimensions.data, config.categories.targetActual],
        });
    }

    targetVsActualPeople(): MaybeD2Table {
        const { project, dataElements } = this;
        const { config } = project;

        return getReportTable(project, {
            key: "reportTable-target-actual-people",
            name: i18n.t("PM Target vs Actual - People"),
            items: dataElements.people,
            reportFilter: [dimensions.orgUnit],
            columnDimensions: [dimensions.period, config.categories.gender],
            rowDimensions: [
                dimensions.data,
                config.categories.targetActual,
                config.categories.newRecurring,
            ],
        });
    }

    targetVsActualUniquePeople(): MaybeD2Table {
        const { project, dataElements } = this;
        const { config } = project;

        return getReportTable(project, {
            key: "reportTable-target-actual-unique-people",
            name: i18n.t("PM Target vs Actual - Unique People"),
            items: dataElements.people,
            reportFilter: [dimensions.orgUnit, this.categoryOnlyNew],
            columnDimensions: [dimensions.period, config.categories.gender],
            rowDimensions: [dimensions.data, config.categories.targetActual],
        });
    }

    achievedBenefitsTable(): MaybeD2Table {
        const { project, dataElements } = this;
        const indicators = project.getActualTargetIndicators(dataElements.benefit);

        return getReportTable(project, {
            key: "reportTable-indicators-benefits",
            name: i18n.t("PM achieved (%) - Benefits"),
            items: indicators,
            reportFilter: [dimensions.orgUnit],
            columnDimensions: [dimensions.period],
            rowDimensions: [dimensions.data],
            extra: { legendSet: project.config.legendSets.achieved },
        });
    }

    achievedPeopleTable(): MaybeD2Table {
        const { project, dataElements } = this;

        return getReportTable(project, {
            key: "reportTable-indicators-people",
            name: i18n.t("PM achieved (%) - People"),
            items: project.getActualTargetIndicators(dataElements.people),
            reportFilter: [dimensions.orgUnit],
            columnDimensions: [dimensions.period],
            rowDimensions: [dimensions.data],
            extra: { legendSet: project.config.legendSets.achieved },
        });
    }

    achievedMonthlyChart(): MaybeD2Chart {
        const { project, dataElements } = this;

        return getChart(project, {
            key: "chart-achieved-monthly",
            name: i18n.t("PM achieved monthly (%)"),
            items: project.getActualTargetIndicators(dataElements.all),
            reportFilter: [dimensions.orgUnit],
            seriesDimension: dimensions.period,
            categoryDimension: dimensions.data,
        });
    }

    achievedChart(): MaybeD2Chart {
        const { project, dataElements } = this;

        return getChart(project, {
            key: "chart-achieved",
            name: i18n.t("PM achieved (%)"),
            items: project.getActualTargetIndicators(dataElements.all),
            reportFilter: [dimensions.period],
            seriesDimension: dimensions.orgUnit,
            categoryDimension: dimensions.data,
        });
    }

    genderChart(): MaybeD2Chart {
        const { project, dataElements } = this;

        return getChart(project, {
            key: "chart-achieved-gender",
            name: i18n.t("PM achieved by gender (%)"),
            items: project.getActualTargetIndicators(dataElements.people),
            reportFilter: [dimensions.orgUnit, dimensions.period, this.categoryOnlyNew],
            seriesDimension: project.config.categories.gender,
            categoryDimension: dimensions.data,
        });
    }

    costBenefit(): MaybeD2Chart {
        const { project, dataElements } = this;
        const pairedDataElements = dataElements.benefit.filter(de => de.pairedDataElement);

        return getChart(project, {
            key: "cost-benefit",
<<<<<<< HEAD
            name: i18n.t("PM Benefits Per Person (%)"),
=======
            name: i18n.t("PM Benefits Per Person"),
>>>>>>> 36de4f61
            items: project.getCostBenefitIndicators(pairedDataElements),
            reportFilter: [dimensions.period],
            seriesDimension: dimensions.orgUnit,
            categoryDimension: dimensions.data,
        });
    }
}

const dimensions = {
    period: { id: "pe" },
    orgUnit: { id: "ou" },
    data: { id: "dx" },
};

function getOrgUnitId(project: Project): string {
    const ou = project.orgUnit;
    if (!ou) {
        throw new Error("No organisation defined for project");
    } else {
        return _.last(ou.path.split("/")) || "";
    }
}

type Dimension = { id: string; categoryOptions?: Ref[] };

interface Table {
    key: string;
    name: string;
    items: Ref[];
    reportFilter: Dimension[];
    rowDimensions: Dimension[];
    columnDimensions: Dimension[];
    extra?: PartialModel<D2ReportTable>;
}

interface Chart {
    key: string;
    name: string;
    items: Ref[];
    reportFilter: Dimension[];
    seriesDimension: Dimension;
    categoryDimension: Dimension;
    extra?: PartialModel<D2Chart>;
}

type MaybeD2Table = Maybe<PartialPersistedModel<D2ReportTable>>;

type MaybeD2Chart = Maybe<PartialPersistedModel<D2Chart>>;

function getDataDimensionItems(project: Project, items: Ref[]) {
    const { config } = project;
    const dataElementIds = new Set(project.getSelectedDataElements().map(de => de.id));
    const indicatorIds = new Set(config.indicators.map(ind => ind.id));

    return _(items)
        .map(item => {
            if (dataElementIds.has(item.id)) {
                return { dataDimensionItemType: "DATA_ELEMENT", dataElement: { id: item.id } };
            } else if (indicatorIds.has(item.id)) {
                return { dataDimensionItemType: "INDICATOR", indicator: { id: item.id } };
            } else {
                console.error(`Unsupported item: ${item.id}`);
                return null;
            }
        })
        .compact()
        .value();
}

function getReportTable(project: Project, table: Table): MaybeD2Table {
    if (_.isEmpty(table.items)) return null;

    const orgUnitId = getOrgUnitId(project);
    const dataDimensionItems = getDataDimensionItems(project, table.items);
    const dimensions = _.concat(table.columnDimensions, table.rowDimensions, table.reportFilter);

    const baseTable: PartialPersistedModel<D2ReportTable> = {
        id: getUid(table.key, project.uid),
        name: `${project.name} - ${table.name}`,
        numberType: "VALUE",
        publicAccess: "rw------",
        legendDisplayStyle: "FILL",
        rowSubTotals: true,
        showDimensionLabels: true,
        aggregationType: "DEFAULT",
        legendDisplayStrategy: "FIXED",
        rowTotals: true,
        digitGroupSeparator: "SPACE",
        dataDimensionItems,
        organisationUnits: [{ id: orgUnitId }],
        periods: project.getPeriods(),
        columns: table.columnDimensions,
        columnDimensions: table.columnDimensions.map(dimension => dimension.id),
        filters: table.reportFilter,
        filterDimensions: table.reportFilter.map(dimension => dimension.id),
        rows: table.rowDimensions,
        rowDimensions: table.rowDimensions.map(dimension => dimension.id),
        categoryDimensions: getCategoryDimensions(dimensions),
    };

    return _.merge({}, baseTable, table.extra || {});
}

function getCategoryDimensions(dimensions: Dimension[]) {
    return _.compact(
        dimensions.map(dimension =>
            dimension.categoryOptions
                ? {
                      category: { id: dimension.id },
                      categoryOptions: dimension.categoryOptions.map(co => ({ id: co.id })),
                  }
                : null
        )
    );
}

function getChart(project: Project, chart: Chart): MaybeD2Chart {
    if (_.isEmpty(chart.items)) return null;
    const dimensions = [...chart.reportFilter, chart.seriesDimension, chart.categoryDimension];

    const baseChart: PartialPersistedModel<D2Chart> = {
        id: getUid(chart.key, project.uid),
        name: `${project.name} - ${chart.name}`,
        publicAccess: "rw------",
        type: "COLUMN",
        aggregationType: "DEFAULT",
        showData: true,
        category: chart.categoryDimension.id,
        organisationUnits: [{ id: getOrgUnitId(project) }],
        dataDimensionItems: getDataDimensionItems(project, chart.items),
        periods: project.getPeriods(),
        series: chart.seriesDimension.id,
        columns: [chart.seriesDimension],
        rows: [chart.categoryDimension],
        filters: chart.reportFilter,
        filterDimensions: chart.reportFilter.map(dimension => dimension.id),
        categoryDimensions: getCategoryDimensions(dimensions),
    };

    return _.merge({}, baseChart, chart.extra || {});
}<|MERGE_RESOLUTION|>--- conflicted
+++ resolved
@@ -185,11 +185,7 @@
 
         return getChart(project, {
             key: "cost-benefit",
-<<<<<<< HEAD
-            name: i18n.t("PM Benefits Per Person (%)"),
-=======
             name: i18n.t("PM Benefits Per Person"),
->>>>>>> 36de4f61
             items: project.getCostBenefitIndicators(pairedDataElements),
             reportFilter: [dimensions.period],
             seriesDimension: dimensions.orgUnit,
