import React, { useEffect, useState } from "react";
import { LinearProgress } from "@material-ui/core";
import { useHistory, useRouteMatch } from "react-router";
//@ts-ignore
import { useConfig } from "@dhis2/app-runtime";

import i18n from "../../locales";
import PageHeader from "../../components/page-header/PageHeader";
<<<<<<< HEAD
import { useHistory } from "react-router";
//@ts-ignore
import { useConfig } from "@dhis2/app-runtime";

function getConfig() {
    const help = i18n.t(
        `Please click on the grey arrow next to the chart/table title if you want to modify the layout.`
    );

    return { help };
=======
import { History } from "history";
import { useAppContext } from "../../contexts/api-context";
import Project from "../../models/Project";
import { generateUrl } from "../../router";
import { D2Api } from "d2-api";
import { Config } from "../../models/Config";

function goTo(history: History, url: string) {
    history.push(url);
}

function getTranslations(projectName: string | undefined) {
    return {
        title: i18n.t("Dashboard for Project" + ": " + (projectName || "...")),
        help: i18n.t(
            `Please click on the grey arrow next to the chart/table title if you want to modify the layout.`
        ),
        subtitle: i18n.t(`Dashboard project to analyse your data...`),
    };
>>>>>>> 8f8f1a02
}

function autoResizeIframeByContent(iframe: HTMLIFrameElement) {
    const resize = () => {
        if (iframe.contentWindow) {
            const height = iframe.contentWindow.document.body.scrollHeight;
            iframe.height = height.toString();
        }
    };
    window.setInterval(resize, 1000);
}

function waitforElementToLoad(iframeDocument: any, selector: string) {
    return new Promise(resolve => {
        const check = () => {
            if (iframeDocument.querySelector(selector)) {
                resolve();
            } else {
                setTimeout(check, 10);
            }
        };
        check();
    });
}

function goToBack(history: History, projectId: string | undefined | null) {
    goTo(history, projectId ? generateUrl("projects") : generateUrl("home"));
}

type RouterParams = { id?: string };

type GetState<Data> = { loading: boolean; data?: Data; error?: string };

type State = GetState<{
    name?: string;
    url: string;
}>;

// type State = { loading: boolean; name?: string; data?: string; error?: string };

const Dashboard: React.FC = () => {
    const { api, config } = useAppContext();
    const match = useRouteMatch<RouterParams>();
    const history = useHistory();
<<<<<<< HEAD
    const goToLandingPage = () => history.goBack();
    const subtitle = i18n.t(`Dashboard project to analyse your data...`);
=======
>>>>>>> 8f8f1a02
    const stylesSubtitle = { marginBottom: 10, marginLeft: 15 };
    const { baseUrl } = useConfig();
    const [state, setState] = useState<State>({ loading: true });
    const { data, loading, error } = state;

    const translations = getTranslations(data ? data.name : undefined);

    const projectId = match ? match.params.id : null;
    useEffect(() => loadData(baseUrl, projectId, api, config, setState), [projectId]);
    const iframeRef: React.RefObject<HTMLIFrameElement> = React.createRef();

    const setDashboardStyling = async (iframe: any) => {
        const iframeDocument = iframe.contentWindow.document;

        await waitforElementToLoad(iframeDocument, ".app-wrapper");
        const iFrameRoot = iframeDocument.querySelector("#root");
        const iFrameWrapper = iframeDocument.querySelector(".app-wrapper");
        const pageContainer = iframeDocument.querySelector(".page-container-top-margin");

        iFrameWrapper.removeChild(iFrameWrapper.firstChild).remove();
        iFrameWrapper.removeChild(iFrameWrapper.firstChild).remove();

        pageContainer.style.marginTop = "0px";
        iFrameRoot.style.marginTop = "0px";

        autoResizeIframeByContent(iframe);
    };

    useEffect(() => {
        const iframe = iframeRef.current;

        if (iframe !== null && !loading) {
            iframe.addEventListener("load", setDashboardStyling.bind(null, iframe));
        }
    }, [iframeRef]);

    return (
        <React.Fragment>
            <PageHeader
                title={translations.title}
                help={translations.help}
                onBackClick={() => goToBack(history, projectId)}
            />
            <div style={stylesSubtitle}>{translations.subtitle}</div>
            {loading && <LinearProgress />}
            {error && <p>{error}</p>}
            {data && (
                <iframe
                    ref={iframeRef}
                    id="iframe"
                    title={translations.title}
                    src={data.url}
                    height="10000px"
                    style={styles.iframe}
                />
            )}
        </React.Fragment>
    );
};

const styles = {
    iframe: { width: "100%", border: 0, overflow: "hidden" },
};

function loadData(
    baseUrl: string,
    projectId: string | null | undefined,
    api: D2Api,
    config: Config,
    setState: React.Dispatch<React.SetStateAction<State>>
) {
    const setIFrameSrc = (url: string, name?: string) =>
        setState({ data: { name, url }, loading: false });
    const dashboardUrlBase = `${baseUrl}/dhis-web-dashboard`;
    if (projectId) {
        Project.getRelations(api, config, projectId)
            .then(relations => {
                const dashboard = relations ? relations.dashboard : null;
                if (relations && dashboard) {
                    setIFrameSrc(dashboardUrlBase + `/#/${dashboard.id}`, relations.name);
                } else {
                    setState({
                        error: i18n.t("Cannot load project relations"),
                        loading: false,
                    });
                }
            })
            .catch(err => setState({ error: err.message || err.toString(), loading: false }));
    } else {
        setIFrameSrc(dashboardUrlBase);
    }
}

export default Dashboard;<|MERGE_RESOLUTION|>--- conflicted
+++ resolved
@@ -6,18 +6,6 @@
 
 import i18n from "../../locales";
 import PageHeader from "../../components/page-header/PageHeader";
-<<<<<<< HEAD
-import { useHistory } from "react-router";
-//@ts-ignore
-import { useConfig } from "@dhis2/app-runtime";
-
-function getConfig() {
-    const help = i18n.t(
-        `Please click on the grey arrow next to the chart/table title if you want to modify the layout.`
-    );
-
-    return { help };
-=======
 import { History } from "history";
 import { useAppContext } from "../../contexts/api-context";
 import Project from "../../models/Project";
@@ -37,7 +25,6 @@
         ),
         subtitle: i18n.t(`Dashboard project to analyse your data...`),
     };
->>>>>>> 8f8f1a02
 }
 
 function autoResizeIframeByContent(iframe: HTMLIFrameElement) {
@@ -82,11 +69,6 @@
     const { api, config } = useAppContext();
     const match = useRouteMatch<RouterParams>();
     const history = useHistory();
-<<<<<<< HEAD
-    const goToLandingPage = () => history.goBack();
-    const subtitle = i18n.t(`Dashboard project to analyse your data...`);
-=======
->>>>>>> 8f8f1a02
     const stylesSubtitle = { marginBottom: 10, marginLeft: 15 };
     const { baseUrl } = useConfig();
     const [state, setState] = useState<State>({ loading: true });
