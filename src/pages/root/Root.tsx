--- conflicted
+++ resolved
@@ -18,45 +18,6 @@
 
     return (
         <HashRouter>
-<<<<<<< HEAD
-            <Switch>
-                <Route
-                    path={generateUrl("projects.new")}
-                    render={() => <ProjectWizard action={{ type: "create" }} />}
-                />
-                <Route
-                    path={generateUrl("projects.edit", idParam)}
-                    render={props => (
-                        <ProjectWizard action={{ type: "edit", id: props.match.params.id || "" }} />
-                    )}
-                />
-                <Route path={generateUrl("report")} render={() => <MerReport />} />
-                <Route
-                    path={generateUrl("actualValues", idParam)}
-                    render={() => <DataValues type="actual" />}
-                />
-                <Route
-                    path={generateUrl("targetValues", idParam)}
-                    render={() => <DataValues type="target" />}
-                />
-                <Route
-                    path={generateUrl("projectDashboard", idParam)}
-                    render={() => <ProjectDashboard />}
-                />
-                <Route
-                    path={generateUrl("awardNumberDashboard", idParam)}
-                    render={() => <AwardNumberDashboard />}
-                />
-                <Route
-                    path={generateUrl("countryDashboard", idParam)}
-                    render={() => <CountryDashboard />}
-                />
-                <Route
-                    path={generateUrl("dataApproval", idParam)}
-                    render={() => <DataApproval />}
-                />
-                <Route path={generateUrl("countries")} render={() => <CountriesList />} />
-=======
             <LastLocationProvider>
                 <Switch>
                     <Route
@@ -97,7 +58,6 @@
                         render={() => <DataApproval />}
                     />
                     <Route path={generateUrl("countries")} render={() => <CountriesList />} />
->>>>>>> b74e731c
 
                     <Route render={() => <ProjectsList />} />
                 </Switch>
