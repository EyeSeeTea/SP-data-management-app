--- conflicted
+++ resolved
@@ -18,7 +18,6 @@
 
     return (
         <HashRouter>
-<<<<<<< HEAD
             <LastLocationProvider>
                 <Switch>
                     <Route
@@ -28,7 +27,9 @@
                     <Route
                         path={generateUrl("projects.edit", idParam)}
                         render={props => (
-                            <ProjectWizard action={{ type: "edit", id: props.match.params.id }} />
+                            <ProjectWizard
+                                action={{ type: "edit", id: props.match.params.id || "" }}
+                            />
                         )}
                     />
                     <Route path={generateUrl("report")} render={() => <MerReport />} />
@@ -57,46 +58,6 @@
                         render={() => <DataApproval />}
                     />
                     <Route path={generateUrl("countries")} render={() => <CountriesList />} />
-=======
-            <Switch>
-                <Route
-                    path={generateUrl("projects.new")}
-                    render={() => <ProjectWizard action={{ type: "create" }} />}
-                />
-                <Route
-                    path={generateUrl("projects.edit", idParam)}
-                    render={props => (
-                        //@ts-ignore
-                        <ProjectWizard action={{ type: "edit", id: props.match.params.id }} />
-                    )}
-                />
-                <Route path={generateUrl("report")} render={() => <MerReport />} />
-                <Route
-                    path={generateUrl("actualValues", idParam)}
-                    render={() => <DataValues type="actual" />}
-                />
-                <Route
-                    path={generateUrl("targetValues", idParam)}
-                    render={() => <DataValues type="target" />}
-                />
-                <Route
-                    path={generateUrl("projectDashboard", idParam)}
-                    render={() => <ProjectDashboard />}
-                />
-                <Route
-                    path={generateUrl("awardNumberDashboard", idParam)}
-                    render={() => <AwardNumberDashboard />}
-                />
-                <Route
-                    path={generateUrl("countryDashboard", idParam)}
-                    render={() => <CountryDashboard />}
-                />
-                <Route
-                    path={generateUrl("dataApproval", idParam)}
-                    render={() => <DataApproval />}
-                />
-                <Route path={generateUrl("countries")} render={() => <CountriesList />} />
->>>>>>> 6dbb75d4
 
                     <Route render={() => <ProjectsList />} />
                 </Switch>
