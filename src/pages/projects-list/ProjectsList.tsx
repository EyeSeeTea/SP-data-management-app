--- conflicted
+++ resolved
@@ -1,9 +1,5 @@
 import React from "react";
 import { OldObjectsTable } from "d2-ui-components";
-<<<<<<< HEAD
-
-=======
->>>>>>> 2f25236e
 import i18n from "../../locales";
 import PageHeader from "../../components/page-header/PageHeader";
 import { useHistory } from "react-router";
