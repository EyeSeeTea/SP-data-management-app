import React from "react";
import { OldObjectsTable, TableColumn } from "d2-ui-components";
import i18n from "../../locales";
import _ from "lodash";
import PageHeader from "../../components/page-header/PageHeader";
import { useHistory } from "react-router";
import { History } from "history";
import { useAppContext, CurrentUser } from "../../contexts/api-context";
import { generateUrl } from "../../router";
import Project, { FiltersForList, ProjectForList } from "../../models/Project";
import { Pagination } from "../../types/ObjectsList";
import "./ProjectsList.css";
import { Config } from "../../models/Config";
import { formatDateShort, formatDateLong } from "../../utils/date";
import { GetPropertiesByType } from "../../types/utils";

type UserRolesConfig = Config["base"]["userRoles"];

type ActionsRoleMapping<Actions> = {
    [Key in keyof UserRolesConfig]?: Array<keyof Actions>;
};

function goTo(history: History, url: string) {
    history.push(url);
}

const Link: React.FC<{ url: string }> = ({ url }) => {
    return (
        <a
            rel="noopener noreferrer"
            style={{ wordBreak: "break-all", textDecoration: "none" }}
            href={url}
            target="_blank"
        >
            {url}
        </a>
    );
};

function columnDate(
    field: GetPropertiesByType<ProjectForList, string>,
    format: "date" | "datetime"
) {
    const formatter = format === "date" ? formatDateShort : formatDateLong;
    return {
        name: field,
        getValue: (project: ProjectForList) => formatter(project[field]),
    };
}

function getConfig(history: History, currentUser: CurrentUser) {
    const columns: TableColumn<ProjectForList>[] = [
        { name: "displayName", text: i18n.t("Name"), sortable: true },
        { ...columnDate("lastUpdated", "datetime"), text: i18n.t("Last updated"), sortable: true },
        {
            ...columnDate("created", "datetime"),
            text: i18n.t("Created"),
            sortable: true,
        },
        { ...columnDate("openingDate", "date"), text: i18n.t("Opening date"), sortable: true },
        { ...columnDate("closedDate", "date"), text: i18n.t("Closed date"), sortable: true },
    ];

    const initialSorting = ["displayName", "asc"];

    const detailsFields = [
        { name: "displayName", text: i18n.t("Name") },
        { name: "id", text: i18n.t("Id") },
        { name: "displayDescription", text: i18n.t("Description") },
        { name: "created", text: i18n.t("Created") },
        {
            name: "createdBy",
            text: i18n.t("Created By"),
            getValue: (project: ProjectForList) =>
                `${project.user.displayName} (${project.user.id})`,
        },
        { ...columnDate("lastUpdated", "datetime"), text: i18n.t("Last updated") },
        { ...columnDate("openingDate", "date"), text: i18n.t("Opening date") },
        { ...columnDate("closedDate", "date"), text: i18n.t("Closed date") },
        {
            name: "href",
            text: i18n.t("API link"),
            getValue: function getDataSetLink(project: ProjectForList) {
                return <Link url={project.href + ".json"} />;
            },
        },
    ];

    const allActions = {
        details: {
            name: "details",
            text: i18n.t("Details"),
            multiple: false,
            type: "details",
            isPrimary: true,
        },

        actualValues: {
            name: "add-actual-values",
            icon: "library_books",
            text: i18n.t("Add Actual Values"),
            multiple: false,
            onClick: (project: ProjectForList) =>
                history.push(generateUrl("actual-values.edit", { id: project.id })),
        },

        dashboard: {
            name: "dashboard",
            icon: "dashboard",
            text: i18n.t("Go to Dashboard"),
            multiple: false,
            onClick: () => history.push(generateUrl("dashboard")),
        },

        targetValues: {
            name: "add-target-values",
            icon: "assignment",
            text: i18n.t("Add Target Values"),
            multiple: false,
            onClick: (project: ProjectForList) =>
                history.push(generateUrl("target-values.edit", { id: project.id })),
        },

        downloadData: {
            name: "download-data",
            icon: "cloud_download",
            text: i18n.t("Download Data"),
            multiple: false,
        },

        configMER: {
            name: "mer",
            icon: "description",
            text: i18n.t("Generate / Configure MER"),
            multiple: false,
        },

        edit: {
            name: "edit",
            text: i18n.t("Edit"),
            multiple: false,
            onClick: (project: ProjectForList) =>
                history.push(generateUrl("projects.edit", { id: project.id })),
        },

        delete: {
            name: "delete",
            text: i18n.t("Delete"),
            multiple: true,
            onClick: (projects: ProjectForList[]) => {
                console.log("delete", projects);
            },
        },
    };

    const actionsForUserRoles: ActionsRoleMapping<typeof allActions> = {
        dataReviewer: [
            "dashboard",
            "edit",
            "actualValues",
            "targetValues",
            "downloadData",
            "configMER",
        ],
<<<<<<< HEAD
        dataViewer: ["dashboard", "downloadData"],
        admin: _.without(_.keys(allActions), "details") as Array<keyof typeof allActions>,
        dataEntry: ["actualValues", "targetValues", "dashboard", "downloadData"],
=======
        admin: _.without(_.keys(allActions), "details") as Array<keyof typeof allActions>,
        dataEntry: ["actualValues"],
        dataViewer: ["dashboard", "downloadData"],
>>>>>>> ce0b6aa9
    };

    const roleKeys = (_.keys(actionsForUserRoles) as unknown) as Array<keyof UserRolesConfig>;
    const actionsByRole = _(roleKeys)
        .flatMap(roleKey => {
            const actionKeys: Array<keyof typeof allActions> = actionsForUserRoles[roleKey] || [];
            return currentUser.hasRole(roleKey) ? actionKeys.map(key => allActions[key]) : [];
        })
        .uniq()
        .value();

    const actions = [allActions.details, ...actionsByRole];

    const help = i18n.t(
        `Click the blue button to create a new project or select a previously created project that you may want to access.

             Click the three dots on the right side of the screen if you wish to perform an action over a project.`
    );

    return { columns, initialSorting, detailsFields, actions, help };
}

const ProjectsList: React.FC = () => {
    const history = useHistory();
    const { api, config, currentUser } = useAppContext();
    const goToLandingPage = () => goTo(history, "/");

    const componentConfig = getConfig(history, currentUser);

    const list = (_d2: unknown, filters: FiltersForList, pagination: Pagination) =>
        Project.getList(api, config, filters, pagination);

    const newProjectPageHandler = currentUser.canCreateProject()
        ? () => goTo(history, generateUrl("projects.new"))
        : null;

    return (
        <React.Fragment>
            <PageHeader
                title={i18n.t("Projects")}
                help={componentConfig.help}
                onBackClick={goToLandingPage}
            />

            <OldObjectsTable
                model={{ modelValidations: {} }}
                columns={componentConfig.columns}
                d2={{}}
                detailsFields={componentConfig.detailsFields}
                initialSorting={componentConfig.initialSorting}
                pageSize={20}
                actions={componentConfig.actions}
                list={list}
                disableMultiplePageSelection={true}
                buttonLabel={i18n.t("Create Project")}
                onButtonClick={newProjectPageHandler}
            />
        </React.Fragment>
    );
};

export default ProjectsList;<|MERGE_RESOLUTION|>--- conflicted
+++ resolved
@@ -162,15 +162,9 @@
             "downloadData",
             "configMER",
         ],
-<<<<<<< HEAD
-        dataViewer: ["dashboard", "downloadData"],
-        admin: _.without(_.keys(allActions), "details") as Array<keyof typeof allActions>,
-        dataEntry: ["actualValues", "targetValues", "dashboard", "downloadData"],
-=======
         admin: _.without(_.keys(allActions), "details") as Array<keyof typeof allActions>,
         dataEntry: ["actualValues"],
         dataViewer: ["dashboard", "downloadData"],
->>>>>>> ce0b6aa9
     };
 
     const roleKeys = (_.keys(actionsForUserRoles) as unknown) as Array<keyof UserRolesConfig>;
