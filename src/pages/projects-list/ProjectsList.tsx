import React, { useState, useEffect, useCallback } from "react";
import { ObjectsTable, TableColumn, TableAction, TableSorting, TableState } from "d2-ui-components";
import { TablePagination } from "d2-ui-components";
import i18n from "../../locales";
import _ from "lodash";
import { useAppContext, CurrentUser } from "../../contexts/api-context";
import { useGoTo, GoTo } from "../../router";
import Project from "../../models/Project";
import { Config } from "../../models/Config";
import { formatDateShort, formatDateLong } from "../../utils/date";
import ActionButton from "../../components/action-button/ActionButton";
import { GetPropertiesByType } from "../../types/utils";
import { downloadFile } from "../../utils/download";
<<<<<<< HEAD
import { D2Api } from "d2-api";
import { Icon, LinearProgress, CircularProgress } from "@material-ui/core";
import ProjectsListFilters, { Filter } from "./ProjectsListFilters";
import { ProjectForList, FiltersForList } from "../../models/ProjectsList";
import { Action } from "../../models/user";
=======
import { D2Api, Id } from "d2-api";
import { Icon, LinearProgress } from "@material-ui/core";
import ProjectsListFilters, { Filter } from "./ProjectsListFilters";
import { ProjectForList, FiltersForList } from "../../models/ProjectsList";
import DeleteDialog from "../../components/delete-dialog/DeleteDialog";
>>>>>>> ccdbe04d

type ContextualAction = Exclude<Action, "create" | "accessMER"> | "details";

function getComponentConfig(
    api: D2Api,
    config: Config,
    goTo: GoTo,
    setProjectIdsToDelete: (state: React.SetStateAction<Id[] | undefined>) => void,
    currentUser: CurrentUser
) {
    const initialPagination = {
        page: 1,
        pageSize: 20,
        pageSizeOptions: [10, 20, 50],
    };

    const initialSorting = { field: "displayName" as const, order: "asc" as const };

    const columns: TableColumn<ProjectForList>[] = [
        { name: "displayName", text: i18n.t("Name"), sortable: true },
        {
            name: "parent",
            text: i18n.t("Country"),
            sortable: false,
            getValue: (project: ProjectForList) => project.parent.displayName,
        },
        { name: "code", text: i18n.t("Code"), sortable: true },
        {
            name: "sectors",
            text: i18n.t("Sectors"),
            sortable: false,
            getValue: (project: ProjectForList) =>
                project.sectors.map(sector => sector.displayName).join(", "),
        },
        { ...columnDate("lastUpdated", "datetime"), text: i18n.t("Last Updated"), sortable: true },
        {
            ...columnDate("created", "datetime"),
            text: i18n.t("Created"),
            sortable: true,
        },
        { ...columnDate("openingDate", "date"), text: i18n.t("Opening Date"), sortable: true },
        { ...columnDate("closedDate", "date"), text: i18n.t("Closed Date"), sortable: true },
    ];

    const details = [
        ...columns,
        { name: "displayDescription" as const, text: i18n.t("Description") },
        {
            name: "user" as const,
            text: i18n.t("Created By"),
            getValue: (project: ProjectForList) => `${project.user.displayName}`,
        },
        {
            name: "lastUpdatedBy" as const,
            text: i18n.t("Last Updated By"),
            getValue: (project: ProjectForList) =>
                `${project.lastUpdatedBy ? project.lastUpdatedBy.name : "-"}`,
        },
        {
            name: "href" as const,
            text: i18n.t("API Link"),
            getValue: function getDataSetLink(project: ProjectForList) {
                return <Link url={project.href + ".json"} />;
            },
        },
    ];

    const allActions: Record<ContextualAction, TableAction<ProjectForList>> = {
        details: {
            name: "details",
            text: i18n.t("Details"),
            multiple: false,
            primary: true,
        },

        actualValues: {
            name: "add-actual-values",
            icon: <Icon>library_books</Icon>,
            text: i18n.t("Add Actual Values"),
            multiple: false,
            onClick: (projects: ProjectForList[]) => goTo("actualValues", { id: projects[0].id }),
        },

        dashboard: {
            name: "dashboard",
            icon: <Icon>dashboard</Icon>,
            text: i18n.t("Go to Dashboard"),
            multiple: false,
            onClick: (projects: ProjectForList[]) => goTo("dashboard", { id: projects[0].id }),
        },

        targetValues: {
            name: "add-target-values",
            icon: <Icon>assignment</Icon>,
            text: i18n.t("Add Target Values"),
            multiple: false,
            onClick: (projects: ProjectForList[]) => goTo("targetValues", { id: projects[0].id }),
        },

        downloadData: {
            name: "download-data",
            icon: <Icon>cloud_download</Icon>,
            text: i18n.t("Download Data"),
            multiple: false,
            onClick: (projects: ProjectForList[]) => download(api, config, projects[0].id),
        },

        edit: {
            name: "edit",
            icon: <Icon>edit</Icon>,
            text: i18n.t("Edit"),
            multiple: false,
            onClick: (projects: ProjectForList[]) => goTo("projects.edit", { id: projects[0].id }),
        },

        delete: {
            name: "delete",
            icon: <Icon>delete</Icon>,
            text: i18n.t("Delete"),
            multiple: true,
            onClick: projects => setProjectIdsToDelete(projects.map(project => project.id)),
        },

        dataApproval: {
            name: "data-approval",
            icon: <Icon>playlist_add_check</Icon>,
            text: i18n.t("Data Approval"),
            multiple: false,
            onClick: (projects: ProjectForList[]) => goTo("dataApproval", { id: projects[0].id }),
        },
    };

    const actionsByRole = _.compact(_.at(allActions, currentUser.actions));
    const actions = [allActions.details, ...actionsByRole];

    return { columns, initialSorting, details, actions, initialPagination };
}

type ProjectTableSorting = TableSorting<ProjectForList>;

const ProjectsList: React.FC = () => {
    const goTo = useGoTo();
    const { api, config, currentUser } = useAppContext();
    const [projectIdsToDelete, setProjectIdsToDelete] = useState<Id[] | undefined>(undefined);
    const componentConfig = React.useMemo(() => {
        return getComponentConfig(api, config, goTo, setProjectIdsToDelete, currentUser);
    }, [api, config, currentUser]);
    const [rows, setRows] = useState<ProjectForList[] | undefined>(undefined);
    const [pagination, setPagination] = useState(componentConfig.initialPagination);
    const [sorting, setSorting] = useState<ProjectTableSorting>(componentConfig.initialSorting);
    const [search, setSearch] = useState("");
    const [filter, setFilter] = useState<Filter>({});
    const [isLoading, setLoading] = useState(true);
    const [objectsTableKey, objectsTableKeySet] = useState(() => new Date().getTime());

    useEffect(() => {
        getProjects(sorting, { page: 1 });
    }, [search, filter, objectsTableKey]);

    const filterOptions = React.useMemo(() => {
        return { countries: currentUser.getCountries(), sectors: config.sectors };
    }, [currentUser, config]);

    async function getProjects(
        sorting: TableSorting<ProjectForList>,
        paginationOptions: Partial<TablePagination>
    ) {
        const filters: FiltersForList = {
            search,
            countryIds: filter.countries,
            sectorIds: filter.sectors,
            onlyActive: filter.onlyActive,
            createdByAppOnly: true,
            userCountriesOnly: true,
        };
        const listPagination = { ...pagination, ...paginationOptions };

        setLoading(true);
        const res = await Project.getList(api, config, filters, sorting, listPagination);
        setRows(res.objects);
        setPagination({ ...listPagination, ...res.pager });
        setSorting(sorting);
        setLoading(false);
    }

    const onStateChange = useCallback((newState: TableState<ProjectForList>) => {
        const { pagination, sorting } = newState;
        getProjects(sorting, pagination);
    }, []);

    const closeDeleteDialog = useCallback(() => {
        setProjectIdsToDelete(undefined);
        objectsTableKeySet(new Date().getTime()); // force update of objects table
    }, []);

    const canAccessReports = currentUser.can("accessMER");
    const newProjectPageHandler = currentUser.can("create") && (() => goTo("projects.new"));

    return (
        <div style={{ marginTop: 25 }}>
            {isLoading ? <span data-test-loading /> : <span data-test-loaded />}

            {!rows && <LinearProgress />}

            {projectIdsToDelete && (
                <DeleteDialog projectIds={projectIdsToDelete} onClose={closeDeleteDialog} />
            )}

            {rows && (
                <ObjectsTable<ProjectForList>
                    key={objectsTableKey}
                    searchBoxLabel={i18n.t("Search by name or code")}
                    onChangeSearch={setSearch}
                    pagination={pagination}
                    onChange={onStateChange}
                    columns={componentConfig.columns}
                    details={componentConfig.details}
                    actions={componentConfig.actions}
                    rows={rows}
                    filterComponents={
                        <React.Fragment key="filters">
                            <ProjectsListFilters
                                filter={filter}
                                filterOptions={filterOptions}
                                onChange={setFilter}
                            />

                            {canAccessReports && (
                                <ActionButton
                                    label={i18n.t("MER Reports")}
                                    onClick={() => goTo("report")}
                                    style={{ marginLeft: 50, marginRight: 20 }}
                                />
                            )}

                            {newProjectPageHandler && (
                                <ActionButton
                                    label={i18n.t("Create Project")}
                                    onClick={newProjectPageHandler}
                                />
                            )}

                            <LoadingSpinner isVisible={isLoading} />
                        </React.Fragment>
                    }
                />
            )}
        </div>
    );
};

const Link: React.FC<{ url: string }> = ({ url }) => {
    return (
        <a
            rel="noopener noreferrer"
            style={{ wordBreak: "break-all", textDecoration: "none" }}
            href={url}
            target="_blank"
        >
            {url}
        </a>
    );
};

function columnDate(
    field: GetPropertiesByType<ProjectForList, string>,
    format: "date" | "datetime"
) {
    const formatter = format === "date" ? formatDateShort : formatDateLong;
    return {
        name: field,
        getValue: (project: ProjectForList) => formatter(project[field]),
    };
}

async function download(api: D2Api, config: Config, projectId: string) {
    const project = await Project.get(api, config, projectId);
    downloadFile(await project.download());
}

function toBeImplemented() {
    window.alert("Action to be implemented");
}

<<<<<<< HEAD
const LoadingSpinner: React.FunctionComponent<{ isVisible: boolean }> = ({ isVisible }) => (
    <React.Fragment>
        <div style={{ flex: "10 1 auto" }}></div>
        {isVisible && <CircularProgress />}
    </React.Fragment>
);

export default ProjectsList;
=======
export default React.memo(ProjectsList);
>>>>>>> ccdbe04d
<|MERGE_RESOLUTION|>--- conflicted
+++ resolved
@@ -11,19 +11,12 @@
 import ActionButton from "../../components/action-button/ActionButton";
 import { GetPropertiesByType } from "../../types/utils";
 import { downloadFile } from "../../utils/download";
-<<<<<<< HEAD
-import { D2Api } from "d2-api";
+import { D2Api, Id } from "d2-api";
 import { Icon, LinearProgress, CircularProgress } from "@material-ui/core";
 import ProjectsListFilters, { Filter } from "./ProjectsListFilters";
 import { ProjectForList, FiltersForList } from "../../models/ProjectsList";
+import DeleteDialog from "../../components/delete-dialog/DeleteDialog";
 import { Action } from "../../models/user";
-=======
-import { D2Api, Id } from "d2-api";
-import { Icon, LinearProgress } from "@material-ui/core";
-import ProjectsListFilters, { Filter } from "./ProjectsListFilters";
-import { ProjectForList, FiltersForList } from "../../models/ProjectsList";
-import DeleteDialog from "../../components/delete-dialog/DeleteDialog";
->>>>>>> ccdbe04d
 
 type ContextualAction = Exclude<Action, "create" | "accessMER"> | "details";
 
@@ -304,11 +297,6 @@
     downloadFile(await project.download());
 }
 
-function toBeImplemented() {
-    window.alert("Action to be implemented");
-}
-
-<<<<<<< HEAD
 const LoadingSpinner: React.FunctionComponent<{ isVisible: boolean }> = ({ isVisible }) => (
     <React.Fragment>
         <div style={{ flex: "10 1 auto" }}></div>
@@ -316,7 +304,4 @@
     </React.Fragment>
 );
 
-export default ProjectsList;
-=======
-export default React.memo(ProjectsList);
->>>>>>> ccdbe04d
+export default React.memo(ProjectsList);