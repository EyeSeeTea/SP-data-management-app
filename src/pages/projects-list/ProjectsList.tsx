import React, { useState } from "react";
import { OldObjectsTable } from "d2-ui-components";
import i18n from "../../locales";
import _ from "lodash";
import PageHeader from "../../components/page-header/PageHeader";
import { useHistory } from "react-router";
import { History } from "history";
import { useAppContext, CurrentUser } from "../../contexts/api-context";
import { generateUrl } from "../../router";
import Project, { FiltersForList, DataSetForList } from "../../models/Project";
import { Pagination } from "../../types/ObjectsList";
import "./ProjectsList.css";
<<<<<<< HEAD
import TargetValues from "../../components/TargetValues";
=======
>>>>>>> 27fa1589
import { Config } from "../../models/config";

type DataSet = DataSetForList;

type ActionsRoleMapping<Actions> = {
    [Key in keyof Config["userRoles"]]?: Array<keyof Actions>;
};

function goTo(history: History, url: string) {
    history.push(url);
}

const Link: React.FC<{ url: string }> = ({ url }) => {
    return (
        <a
            rel="noopener noreferrer"
            style={{ wordBreak: "break-all", textDecoration: "none" }}
            href={url}
            target="_blank"
        >
            {url}
        </a>
    );
};

<<<<<<< HEAD
function getConfig(
    history: History,
    currentUser: CurrentUser,
    setTargetPopulation: React.Dispatch<React.SetStateAction<boolean>>
) {
=======
function getConfig(history: History, currentUser: CurrentUser) {
>>>>>>> 27fa1589
    const columns = [
        { name: "displayName", text: i18n.t("Name"), sortable: true },
        { name: "publicAccess", text: i18n.t("Public access"), sortable: true },
        { name: "lastUpdated", text: i18n.t("Last updated"), sortable: true },
    ];
    const initialSorting = ["displayName", "asc"];

    const detailsFields = [
        { name: "displayName", text: i18n.t("Name") },
        { name: "displayDescription", text: i18n.t("Description") },
        { name: "created", text: i18n.t("Created") },
        {
            name: "createdBy",
            text: i18n.t("Created By"),
            getValue: (dataSet: DataSet) => `${dataSet.user.displayName} (${dataSet.user.id})`,
        },
        { name: "lastUpdated", text: i18n.t("Last update") },
        { name: "id", text: i18n.t("Id") },
        {
            name: "href",
            text: i18n.t("API link"),
            getValue: function getDataSetLink(dataSet: DataSet) {
                return <Link url={dataSet.href + ".json"} />;
            },
        },
    ];

    const allActions = {
        details: {
            name: "details",
            text: i18n.t("Details"),
            multiple: false,
            type: "details",
            isPrimary: true,
        },

        dataEntry: {
            name: "data-entry",
            icon: "library_books",
            text: i18n.t("Go to Data Entry"),
            multiple: false,
            onClick: (dataSet: DataSet) =>
                history.push(generateUrl("dataEntry.edit", { id: dataSet.id })),
        },

        dashboard: {
            name: "dashboard",
            icon: "dashboard",
            text: i18n.t("Go to Dashboard"),
            multiple: false,
            onClick: () => history.push(generateUrl("dashboard")),
        },

        targetValues: {
            name: "add-target-values",
            icon: "assignment",
            text: i18n.t("Add Target Values"),
            multiple: false,
            onClick: () => setTargetPopulation(true),
        },

        downloadData: {
            name: "download-data",
            icon: "cloud_download",
            text: i18n.t("Download Data"),
            multiple: false,
        },

        configMER: {
            name: "mer",
            icon: "description",
            text: i18n.t("Generate / Configure MER"),
            multiple: false,
        },

        edit: {
            name: "edit",
            text: i18n.t("Edit"),
            multiple: false,
            onClick: (dataSet: DataSet) =>
                history.push(generateUrl("projects.edit", { id: dataSet.id })),
        },

        delete: {
            name: "delete",
            text: i18n.t("Delete"),
            multiple: true,
            onClick: (dataSets: DataSet[]) => {
                console.log("delete", dataSets);
            },
        },
    };

    const actionsForUserRoles: ActionsRoleMapping<typeof allActions> = {
        reportingAnalyst: ["edit", "delete", "targetValues", "configMER"],
        superUser: _.without(_.keys(allActions), "details") as Array<keyof typeof allActions>,
        encode: ["dataEntry"],
        analyser: ["dashboard", "downloadData"],
    };

    const roleKeys = (_.keys(actionsForUserRoles) as unknown) as Array<keyof Config["userRoles"]>;
    const actionsByRole = _(roleKeys)
        .flatMap(roleKey => {
            const actionKeys: Array<keyof typeof allActions> = actionsForUserRoles[roleKey] || [];
            return currentUser.hasRole(roleKey) ? actionKeys.map(key => allActions[key]) : [];
        })
        .uniq()
        .value();

    const actions = [allActions.details, ...actionsByRole];

    const help = i18n.t(
        `Click the blue button to create a new project or select a previously created project that you may want to access.

             Click the three dots on the right side of the screen if you wish to perform an action over a project.`
    );

    return { columns, initialSorting, detailsFields, actions, help };
}

const ProjectsList: React.FC = () => {
    const [targetPopulation, setTargetPopulation] = useState(false);
    const history = useHistory();
    const { api, config, currentUser } = useAppContext();
    const goToLandingPage = () => goTo(history, "/");
<<<<<<< HEAD
    const componentConfig = getConfig(history, currentUser, setTargetPopulation);
=======

    const componentConfig = getConfig(history, currentUser);
>>>>>>> 27fa1589

    const list = (_d2: unknown, filters: FiltersForList, pagination: Pagination) =>
        Project.getList(api, config, filters, pagination);

    const newProjectPageHandler = currentUser.canCreateProject()
        ? () => goTo(history, generateUrl("projects.new"))
        : null;

    return (
        <React.Fragment>
            <PageHeader
                title={i18n.t("Projects")}
                help={componentConfig.help}
                onBackClick={goToLandingPage}
            />

            <OldObjectsTable
                model={{ modelValidations: {} }}
                columns={componentConfig.columns}
                d2={{}}
                detailsFields={componentConfig.detailsFields}
                initialSorting={componentConfig.initialSorting}
                pageSize={20}
                actions={componentConfig.actions}
                list={list}
                disableMultiplePageSelection={true}
                buttonLabel={i18n.t("Create Project")}
                onButtonClick={newProjectPageHandler}
            />
            {targetPopulation && (
                <TargetValues closeTargetValues={() => setTargetPopulation(false)} />
            )}
        </React.Fragment>
    );
};

export default ProjectsList;<|MERGE_RESOLUTION|>--- conflicted
+++ resolved
@@ -10,10 +10,7 @@
 import Project, { FiltersForList, DataSetForList } from "../../models/Project";
 import { Pagination } from "../../types/ObjectsList";
 import "./ProjectsList.css";
-<<<<<<< HEAD
 import TargetValues from "../../components/TargetValues";
-=======
->>>>>>> 27fa1589
 import { Config } from "../../models/config";
 
 type DataSet = DataSetForList;
@@ -39,15 +36,11 @@
     );
 };
 
-<<<<<<< HEAD
 function getConfig(
     history: History,
     currentUser: CurrentUser,
     setTargetPopulation: React.Dispatch<React.SetStateAction<boolean>>
-) {
-=======
-function getConfig(history: History, currentUser: CurrentUser) {
->>>>>>> 27fa1589
+)  {
     const columns = [
         { name: "displayName", text: i18n.t("Name"), sortable: true },
         { name: "publicAccess", text: i18n.t("Public access"), sortable: true },
@@ -173,13 +166,7 @@
     const history = useHistory();
     const { api, config, currentUser } = useAppContext();
     const goToLandingPage = () => goTo(history, "/");
-<<<<<<< HEAD
     const componentConfig = getConfig(history, currentUser, setTargetPopulation);
-=======
-
-    const componentConfig = getConfig(history, currentUser);
->>>>>>> 27fa1589
-
     const list = (_d2: unknown, filters: FiltersForList, pagination: Pagination) =>
         Project.getList(api, config, filters, pagination);
 
