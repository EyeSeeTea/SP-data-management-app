<<<<<<< HEAD
import { TableSorting } from "d2-ui-components";
=======
import { Icon } from "@material-ui/core";
import {
    PaginationOptions,
    TableAction,
    TableColumn,
    TablePagination,
    TableSorting,
    useObjectsTable,
    ObjectsListProps,
    ObjectsList,
} from "@eyeseetea/d2-ui-components";
import _ from "lodash";
>>>>>>> 6dbb75d4
import React, { useCallback, useState } from "react";
import styled from "styled-components";
import ActionButton from "../../components/action-button/ActionButton";
import DeleteDialog from "../../components/delete-dialog/DeleteDialog";
import ListSelector from "../../components/list-selector/ListSelector";
<<<<<<< HEAD
import { useListSelector } from "../../components/list-selector/ListSelectorHooks";
import {
    Pagination,
    useObjectsTable,
    TableOptions,
} from "../../components/objects-list/objects-list-hooks";
import { ObjectsList, ObjectsListProps } from "../../components/objects-list/ObjectsList";
import { useAppContext } from "../../contexts/api-context";
=======
import { CurrentUser, useAppContext } from "../../contexts/api-context";
>>>>>>> 6dbb75d4
import i18n from "../../locales";
import Project from "../../models/Project";
import { FiltersForList, ProjectForList } from "../../models/ProjectsList";
import { useGoTo } from "../../router";
import { Id } from "../../types/d2-api";
import { getComponentConfig, UrlState } from "./ProjectsListConfig";
import ProjectsListFilters from "./ProjectsListFilters";
import { useUrlParams } from "../../utils/use-url-params";
import { useQueryStringParams } from "./ProjectsListParams";

const ProjectsList: React.FC = () => {
    const goTo = useGoTo();
    const { api, config, currentUser } = useAppContext();
    const [projectIdsToDelete, setProjectIdsToDelete] = useState<Id[] | undefined>(undefined);

    const componentConfig = React.useMemo(() => {
        return getComponentConfig(api, config, goTo, setProjectIdsToDelete, currentUser);
    }, [api, config, currentUser, goTo]);

    const onViewChange = useListSelector("projects");

    const options = useQueryStringParams(componentConfig);

    const [params, setParams] = useUrlParams<UrlState>(options);

    const getRows = React.useMemo(
        () => async (search: string, paging: Pagination, sorting: TableSorting<ProjectForList>) => {
            const filters: FiltersForList = {
                search: search.trim(),
                countryIds: params.countries,
                sectorIds: params.sectors,
                onlyActive: params.onlyActive,
                createdByAppOnly: true,
                userCountriesOnly: true,
            };
            const listPagination = { ...paging, ...componentConfig.paginationOptions };

            return Project.getList(api, config, filters, sorting, listPagination);
        },
        [api, config, params, componentConfig]
    );

    const updateState = React.useCallback(
        (newTableOptions: TableOptions<ProjectForList>) => {
            setParams({ ...params, ...newTableOptions });
        },
        [setParams, params]
    );

    const tableProps = useObjectsTable(componentConfig, getRows, params, updateState);

    const filterOptions = React.useMemo(() => {
        return { countries: currentUser.getCountries(), sectors: config.sectors };
    }, [currentUser, config]);

    const closeDeleteDialog = useCallback(() => {
        setProjectIdsToDelete(undefined);
        tableProps.reload();
    }, [setProjectIdsToDelete, tableProps]);

    const goToMerReports = React.useCallback(() => goTo("report"), [goTo]);
    const canAccessReports = currentUser.can("accessMER");
    const canCreateProjects = currentUser.can("create");
    const goToNewProject = React.useCallback(() => goTo("projects.new"), [goTo]);
    const newProjectPageHandler = canCreateProjects ? goToNewProject : undefined;

    return (
        <React.Fragment>
            {projectIdsToDelete && (
                <DeleteDialog projectIds={projectIdsToDelete} onClose={closeDeleteDialog} />
            )}

            <ObjectsListStyled<React.FC<ObjectsListProps<ProjectForList>>> {...tableProps}>
                <ProjectsListFilters
                    filter={params}
                    filterOptions={filterOptions}
                    onChange={newFilter =>
                        setParams({
                            ...params,
                            ...newFilter,
                            pagination: { page: 1, pageSize: params.pagination.pageSize },
                        })
                    }
                />

                {canAccessReports && (
                    <ActionButton
                        label={i18n.t("Monthly Report")}
                        onClick={goToMerReports}
                        style={styles.merReports}
                    />
                )}

                {newProjectPageHandler && (
                    <ActionButton
                        label={i18n.t("Create Project")}
                        onClick={newProjectPageHandler}
                    />
                )}

                <ListSelector view="projects" onChange={onViewChange} />
            </ObjectsListStyled>
        </React.Fragment>
    );
};

const styles = {
    merReports: { marginLeft: 30, marginRight: 20 },
};

const ObjectsListStyled = styled(ObjectsList)`
    .MuiTextField-root {
        max-width: 250px;
    }
`;

export default React.memo(ProjectsList);<|MERGE_RESOLUTION|>--- conflicted
+++ resolved
@@ -1,25 +1,9 @@
-<<<<<<< HEAD
-import { TableSorting } from "d2-ui-components";
-=======
-import { Icon } from "@material-ui/core";
-import {
-    PaginationOptions,
-    TableAction,
-    TableColumn,
-    TablePagination,
-    TableSorting,
-    useObjectsTable,
-    ObjectsListProps,
-    ObjectsList,
-} from "@eyeseetea/d2-ui-components";
-import _ from "lodash";
->>>>>>> 6dbb75d4
+import { TableSorting } from "@eyeseetea/d2-ui-components";
 import React, { useCallback, useState } from "react";
 import styled from "styled-components";
 import ActionButton from "../../components/action-button/ActionButton";
 import DeleteDialog from "../../components/delete-dialog/DeleteDialog";
 import ListSelector from "../../components/list-selector/ListSelector";
-<<<<<<< HEAD
 import { useListSelector } from "../../components/list-selector/ListSelectorHooks";
 import {
     Pagination,
@@ -28,9 +12,6 @@
 } from "../../components/objects-list/objects-list-hooks";
 import { ObjectsList, ObjectsListProps } from "../../components/objects-list/ObjectsList";
 import { useAppContext } from "../../contexts/api-context";
-=======
-import { CurrentUser, useAppContext } from "../../contexts/api-context";
->>>>>>> 6dbb75d4
 import i18n from "../../locales";
 import Project from "../../models/Project";
 import { FiltersForList, ProjectForList } from "../../models/ProjectsList";
