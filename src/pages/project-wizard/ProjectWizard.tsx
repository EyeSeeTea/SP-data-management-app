--- conflicted
+++ resolved
@@ -1,9 +1,5 @@
 import React from "react";
-<<<<<<< HEAD
 import { useLocation } from "react-router";
-=======
-import { useHistory, useLocation } from "react-router";
->>>>>>> 6dbb75d4
 import _ from "lodash";
 import { Wizard, useSnackbar } from "@eyeseetea/d2-ui-components";
 import { LinearProgress } from "@material-ui/core";
