msgid ""
msgstr ""
"Project-Id-Version: i18next-conv\n"
"MIME-Version: 1.0\n"
"Content-Type: text/plain; charset=utf-8\n"
"Content-Transfer-Encoding: 8bit\n"
"Plural-Forms: nplurals=2; plural=(n != 1)\n"
<<<<<<< HEAD
"POT-Creation-Date: 2021-01-18T12:15:51.763Z\n"
"PO-Revision-Date: 2021-01-18T12:15:51.763Z\n"
=======
"POT-Creation-Date: 2021-01-15T10:57:39.151Z\n"
"PO-Revision-Date: 2021-01-15T10:57:39.151Z\n"
>>>>>>> d9e29458

msgid "Name"
msgstr ""

msgid "Code"
msgstr ""

msgid "# Projects"
msgstr ""

msgid "Last Updated"
msgstr ""

msgid "Created"
msgstr ""

msgid "Details"
msgstr ""

msgid "Go to Dashboard"
msgstr ""

msgid "Search by name or code"
msgstr ""

msgid ""
"Data updates in the dashboards every 15 minutes.  If you do not see your "
"data immediately after data entry, please give the system additional time "
"to update.\n"
"\n"
"        If you notice data errors while viewing the dashboards, please "
"return to the home screen and edit the data under the data entry sections "
"for your project."
msgstr ""

msgid "Loading dashboard to analyse your data..."
msgstr ""

msgid "Cannot load dashboard"
msgstr ""

msgid "Data Entry"
msgstr ""

msgid "Reopen data set"
msgstr ""

msgid ""
"This data set has been approved. We need to unapprove it to open the data "
"set. You will have to approve the data again on the Data Approval section. "
"Do you want to proceed?"
msgstr ""

msgid "Project closed for this period, please contact the administrators"
msgstr ""

msgid "Edit Data"
msgstr ""

msgid "Editing Complete"
msgstr ""

msgid "Validation results"
msgstr ""

msgid "OK"
msgstr ""

msgid "Validation data is not loaded, skip validation"
msgstr ""

msgid "{{n}} projects deleted"
msgstr ""

msgid "Delete project"
msgstr ""

msgid ""
"This operation will delete the organisation units, data sets and dashboards "
"associated with the selected projects ({{n}}). This operation cannot be "
"undone. Are you sure you want to proceed?"
msgstr ""

msgid "Deleting..."
msgstr ""

msgid "Proceed"
msgstr ""

msgid "Cancel"
msgstr ""

msgid "<No value>"
msgstr ""

msgid "Help"
msgstr ""

msgid "Projects view"
msgstr ""

msgid "Country View"
msgstr ""

msgid "There are pending migrations"
msgstr ""

msgid "Migrations finished successfully, you may now continue to the app"
msgstr ""

msgid ""
"There has been an error. You can either retry or contact your administrator "
"if you think there has been an un recoverable error"
msgstr ""

msgid "Migrate instance"
msgstr ""

msgid "Migrating..."
msgstr ""

msgid "Continue to the App"
msgstr ""

msgid ""
"The app needs to run pending migrations (from version {{instanceVersion}} "
"to version {{appVersion}}) in order to continue. This may take a long time, "
"make sure the process is not interrupted."
msgstr ""

msgid "Error"
msgstr ""

msgid "Continue to the app anyway"
msgstr ""

msgid ""
"The database version ({{instanceVersion}}) is greater than the app version "
"({{appVersion}}), cannot continue. Please contact the administrator to "
"update the app."
msgstr ""

msgid "Search by name"
msgstr ""

msgid "This user has no Data output and analytic organisation units assigned"
msgstr ""

msgid "Back"
msgstr ""

msgid "Executive Summary"
msgstr ""

msgid "Internals"
msgstr ""

msgid "Indicator Type"
msgstr ""

msgid "Externals"
msgstr ""

msgid "Only selected"
msgstr ""

msgid "People / Benefit"
msgstr ""

msgid "Series"
msgstr ""

msgid "Counting Method"
msgstr ""

msgid "Search by name / code"
msgstr ""

msgid "Guidance"
msgstr ""

msgid "No"
msgstr ""

msgid "Yes"
msgstr ""

msgid "Disaggregation"
msgstr ""

msgid "COVID-19"
msgstr ""

msgid "Add COVID-19 disaggregation"
msgstr ""

msgid "Remove COVID-19 disaggregation"
msgstr ""

msgid "Field should be a 5-digit number"
msgstr ""

msgid "Field cannot be blank"
msgstr ""

msgid "Field length is invalid"
msgstr ""

msgid "Save"
msgstr ""

msgid "Description"
msgstr ""

msgid "Award Number"
msgstr ""

msgid "Subsequent Lettering"
msgstr ""

msgid "Additional Designation"
msgstr ""

msgid "Period dates"
msgstr ""

msgid "Funders"
msgstr ""

msgid "Selected country"
msgstr ""

msgid "Locations"
msgstr ""

msgid "Sharing"
msgstr ""

msgid "Users"
msgstr ""

msgid "User groups"
msgstr ""

msgid "Sectors"
msgstr ""

msgid "Hidden in data entry as it is selected in multiple sectors!"
msgstr ""

msgid "MER"
msgstr ""

msgid "Project created"
msgstr ""

msgid "Project updated"
msgstr ""

msgid ""
"Note: only users with permissions in the selected country ({{country}}) can "
"be added to this project"
msgstr ""

msgid "Cancel Project creation?"
msgstr ""

msgid ""
"You are about to exit the Project creation wizard. All your changes will be "
"lost. Are you sure you want to proceed?"
msgstr ""

msgid "Error saving dashboard"
msgstr ""

msgid "Aggregated Actual Values - People"
msgstr ""

msgid "Aggregated Actual Values - Benefit"
msgstr ""

msgid "Projects - People"
msgstr ""

msgid "Projects - Benefit"
msgstr ""

msgid "Data Approval"
msgstr ""

msgid ""
"Global indicators with COVID-19 sub-indicators cannot have the COVID-19 "
"disaggregation disabled"
msgstr ""

msgid "National Staff"
msgstr ""

msgid "IFS"
msgstr ""

msgid "IFS Dependents"
msgstr ""

msgid "Regional"
msgstr ""

msgid "Regional Dependents"
msgstr ""

msgid "Interns"
msgstr ""

msgid "Monthly Executive Report"
msgstr ""

msgid "Country Director"
msgstr ""

msgid "Prepared by"
msgstr ""

msgid "Ministry Summary"
msgstr ""

msgid "Staff Summary"
msgstr ""

msgid "Projected Activities for the Next Month"
msgstr ""

msgid "Additional comments"
msgstr ""

msgid "Narrative"
msgstr ""

msgid "Project"
msgstr ""

msgid "Dates"
msgstr ""

msgid ""
"Indicator\n"
"code"
msgstr ""

msgid "Indicator name"
msgstr ""

msgid "Target"
msgstr ""

msgid "Actual"
msgstr ""

msgid ""
"Target\n"
"to date"
msgstr ""

msgid ""
"Actual\n"
"to date"
msgstr ""

msgid ""
"Achieved\n"
"to date (%)"
msgstr ""

msgid "Comment"
msgstr ""

msgid "Activities"
msgstr ""

msgid "Full-time"
msgstr ""

msgid "Part-time"
msgstr ""

msgid "Total"
msgstr ""

msgid "Subsequent Lettering must contain exactly two letters"
msgstr ""

msgid "Id"
msgstr ""

msgid "Data Elements Selection"
msgstr ""

msgid "Data Elements MER"
msgstr ""

msgid "Start Date"
msgstr ""

msgid "End Date"
msgstr ""

msgid "Project Locations"
msgstr ""

msgid "Organisation Unit"
msgstr ""

msgid "Country"
msgstr ""

msgid "Data Sets"
msgstr ""

msgid "Dashboard"
msgstr ""

msgid "Initial Data"
msgstr ""

msgid "Award Number should be a number of 5 digits"
msgstr ""

msgid "One Organisation Unit should be selected"
msgstr ""

msgid "There is a project with the same code '{{code}}' -> {{orgUnit}}"
msgstr ""

msgid "Target vs Actual - Benefits"
msgstr ""

msgid "Target vs Actual - People"
msgstr ""

msgid "Target vs Actual - Unique People"
msgstr ""

msgid "Achieved to date (%) - Benefits"
msgstr ""

msgid "Achieved (%) - Benefits"
msgstr ""

msgid "Achieved (%) - People"
msgstr ""

msgid "Achieved total to date (%) - People"
msgstr ""

msgid "Achieved total (%) - People"
msgstr ""

msgid "Achieved monthly (%)"
msgstr ""

msgid "Achieved Benefit (%)"
msgstr ""

msgid "Achieved People (%)"
msgstr ""

msgid "Achieved by gender (%)"
msgstr ""

msgid "Benefits Per Person"
msgstr ""

msgid ""
"There are data values associated, the delete operation cannot be completed. "
"Contact the administrators."
msgstr ""

msgid "Cannot delete projects"
msgstr ""

msgid "ACTIVITY MONITORING"
msgstr ""

msgid "BENEFIT"
msgstr ""

msgid "% Achievement to Date"
msgstr ""

msgid "Target Benefit"
msgstr ""

msgid "Actual Benefit"
msgstr ""

msgid "Indicator Code"
msgstr ""

msgid "Activity Indicator"
msgstr ""

msgid "Data Type"
msgstr ""

msgid "Cumulative"
msgstr ""

msgid "Method of Data Collection"
msgstr ""

msgid "Person Responsible"
msgstr ""

msgid "Benefit"
msgstr ""

msgid "PEOPLE"
msgstr ""

msgid "Total People Targeted"
msgstr ""

msgid "Male New"
msgstr ""

msgid "Female New"
msgstr ""

msgid "Male Returning"
msgstr ""

msgid "Female Returning"
msgstr ""

msgid "Total Actual People"
msgstr ""

msgid "People"
msgstr ""

msgid "Project '{{projectName}}' was {{action}} by {{user}} ({{username}})"
msgstr ""

msgid "created"
msgstr ""

msgid "updated"
msgstr ""

msgid "Award Number {{awardNumber}}"
msgstr ""

msgid "The following sectors have no indicators selected"
msgstr ""

msgid "Select at least one indicator"
msgstr ""

msgid "[only for admin users]"
msgstr ""

msgid "Global indicators with selected sub-indicators cannot be unselected"
msgstr ""

msgid "None"
msgstr ""

msgid "Unknown"
msgstr ""

msgid ""
"Actual value ({{actualValue}}) should not be greater than 20% of the target "
"value ({{targetValue}})"
msgstr ""

msgid "there is no data for previous periods"
msgstr ""

msgid ""
"Returning value ({{returningValue}}) cannot be greater than the sum of "
"initial returning + new values for past periods: {{newValuesSumFormula}}"
msgstr ""

msgid "Award Number Dashboard"
msgstr ""

msgid "Country dashboard"
msgstr ""

msgid "Project dashboard"
msgstr ""

msgid "Period"
msgstr ""

msgid "Actual/Target"
msgstr ""

msgid "Approve"
msgstr ""

msgid "Unapprove"
msgstr ""

msgid "Send Message"
msgstr ""

msgid "Cannot load category option combo"
msgstr ""

msgid "Cannot load project relations"
msgstr ""

msgid ""
"Please choose the month and type of data (target or actual) you wish to "
"approve.\n"
"\n"
"    Once you approve the data, scroll down to the bottom of the screen and "
"click the blue \"Approve\" button."
msgstr ""

msgid "Message sent"
msgstr ""

msgid "Send message to users that have introduced data for this month"
msgstr ""

msgid "Sending..."
msgstr ""

msgid "Send"
msgstr ""

msgid "Loading..."
msgstr ""

msgid "There is no data for this month"
msgstr ""

msgid "List of users"
msgstr ""

msgid "Message"
msgstr ""

msgid "Set Target Values for Project"
msgstr ""

msgid "Set Actual Values for Project"
msgstr ""

msgid ""
"If you have questions regarding target data entry, please refer to "
"resources located at this link"
msgstr ""

msgid ""
"If you have questions regarding “actual” data entry, please refer to "
"resources located at this link"
msgstr ""

msgid ""
"Once cells turn into green, all information is saved and you can leave the "
"Data Entry Section"
msgstr ""

msgid "Cannot load project"
msgstr ""

msgid "General info"
msgstr ""

msgid "Country & Project Locations"
msgstr ""

msgid "Selection of Indicators"
msgstr ""

msgid "Selection of MER Indicators"
msgstr ""

msgid "Username Access"
msgstr ""

msgid "Define Sharing settings for project data."
msgstr ""

msgid "Summary and Save"
msgstr ""

msgid ""
"The setup of your project is complete. Please review the information below "
"and click the “Save” button once complete."
msgstr ""

msgid "Edit project"
msgstr ""

msgid "New project"
msgstr ""

msgid ""
"- Starred (*) items are required to be filled out\n"
"        - Award Number- refers to the first 5 digits of the project’s award "
"code.  For example, 11111 would be the award number for code 11111AAHQ.\n"
"        - Subsequent Lettering- refers to the two letters after the award "
"number in the award code.  For example, AA would be the subsequent "
"lettering for code 11111AAHQ.\n"
"        - Additional Designation: In some instances, there are large "
"projects that are split into multiple sectors or multiple locations for "
"reporting. Use the 'Additional Designation' to designate different sectors "
"or locations within the project. For example, if 11111AAHQ has three "
"separate reporting sectors (11111AAHQ01, 11111AAHQ02, 11111AAHQ03), use the "
"last two digits (01, 02, 03) in the 'Additional Designation' section.\n"
"        - Funders- to add funders, ensure you click the funder first and "
"the orange arrow button second."
msgstr ""

msgid ""
"- Locations- to add locations, ensure you click the location first and the "
"orange arrow button second."
msgstr ""

msgid "- Remember to add multiple sectors if your project has multiple sectors."
msgstr ""

msgid ""
"- MER indicators must be selected in coordination with your Country "
"Director and Regional Team."
msgstr ""

msgid ""
"For activity indicators that include a response to COVID-19 (examples: "
"COVID-19 messaging, COVID-19 specific healthcare worker trainings, etc.), "
"please select \"yes\" under the COVID-19 column. In the future, more "
"disaggregations (in addition to new, returning, gender, and COVID-19) will "
"be available."
msgstr ""

msgid ""
"If you need to correct an item in your project, please click the grey "
"“Previous” button located on the bottom right side of the screen."
msgstr ""

msgid "Opening Date"
msgstr ""

msgid "Closed Date"
msgstr ""

msgid "Created By"
msgstr ""

msgid "Last Updated By"
msgstr ""

msgid "API Link"
msgstr ""

msgid "Add Actual Values"
msgstr ""

msgid "Go to Award Number Dashboard"
msgstr ""

msgid "Add Target Values"
msgstr ""

msgid "Download Data"
msgstr ""

msgid "Edit"
msgstr ""

msgid "Delete"
msgstr ""

msgid "MER Reports"
msgstr ""

msgid "Create Project"
msgstr ""

msgid "Countries"
msgstr ""

msgid "Active"
msgstr ""

msgid "[COVID-19]"
msgstr ""

msgid "Monthly Executive Reports"
msgstr ""

msgid "Saving MER report"
msgstr ""

msgid "Report saved"
msgstr ""

msgid "Error saving report"
msgstr ""

msgid "The report must be saved before it can be downloaded"
msgstr ""

msgid "Any changes will be lost. Are you sure you want to proceed?"
msgstr ""

msgid "Date"
msgstr ""

msgid "No open projects in the selected date and organisation unit"
msgstr ""

msgid "Projected Activities for the next month"
msgstr ""

msgid "Download"
msgstr ""

msgid ""
"Please choose the month of data you wish to extract for the MER report.\n"
"        Please make sure you choose your country for reporting.\n"
"\n"
"        Note- when you click the date and location, the data will "
"automatically populate.  Please add comments to the data as necessary, and "
"complete the blank sections of the MER each month.\n"
"        Download- when you click the “Download” button, the MER will be "
"downloaded to Excel.\n"
"\n"
"        Save- when you click the \"Save\" button, the MER will "
"automatically be stored in Platform. You can access previous MERs by "
"clicking your country and month of reporting."
msgstr ""

msgid "Indicators"
msgstr ""

msgid "Target to date"
msgstr ""

msgid "Actual to date"
msgstr ""

<<<<<<< HEAD
msgid "Sector"
=======
msgid "Achieved to date (%)"
>>>>>>> d9e29458
msgstr ""

msgid "{{field}} cannot be blank"
msgstr ""

msgid "Select at least one item for {{field}}"
msgstr ""

msgid "{{field}} must be greater than or equal to {{value}}"
msgstr ""

msgid "{{field}} must be less than or equal to {{value}}"
msgstr ""

msgid "{{field}} does not match pattern {{pattern}}"
msgstr ""<|MERGE_RESOLUTION|>--- conflicted
+++ resolved
@@ -5,13 +5,8 @@
 "Content-Type: text/plain; charset=utf-8\n"
 "Content-Transfer-Encoding: 8bit\n"
 "Plural-Forms: nplurals=2; plural=(n != 1)\n"
-<<<<<<< HEAD
 "POT-Creation-Date: 2021-01-18T12:15:51.763Z\n"
 "PO-Revision-Date: 2021-01-18T12:15:51.763Z\n"
-=======
-"POT-Creation-Date: 2021-01-15T10:57:39.151Z\n"
-"PO-Revision-Date: 2021-01-15T10:57:39.151Z\n"
->>>>>>> d9e29458
 
 msgid "Name"
 msgstr ""
@@ -857,11 +852,10 @@
 msgid "Actual to date"
 msgstr ""
 
-<<<<<<< HEAD
 msgid "Sector"
-=======
+msgstr ""
+
 msgid "Achieved to date (%)"
->>>>>>> d9e29458
 msgstr ""
 
 msgid "{{field}} cannot be blank"
