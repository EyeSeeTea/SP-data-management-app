--- conflicted
+++ resolved
@@ -5,13 +5,8 @@
 "Content-Type: text/plain; charset=utf-8\n"
 "Content-Transfer-Encoding: 8bit\n"
 "Plural-Forms: nplurals=2; plural=(n != 1)\n"
-<<<<<<< HEAD
-"POT-Creation-Date: 2020-01-07T10:59:53.345Z\n"
-"PO-Revision-Date: 2020-01-07T10:59:53.345Z\n"
-=======
 "POT-Creation-Date: 2020-01-09T12:32:57.977Z\n"
 "PO-Revision-Date: 2020-01-09T12:32:57.977Z\n"
->>>>>>> 36de4f61
 
 msgid "<No value>"
 msgstr ""
@@ -216,12 +211,9 @@
 msgid "Dashboard"
 msgstr ""
 
-<<<<<<< HEAD
 msgid "Initial Data"
 msgstr ""
 
-=======
->>>>>>> 36de4f61
 msgid "Award Number should be a number of 5 digits"
 msgstr ""
 
@@ -273,11 +265,7 @@
 msgid "PM achieved by gender (%)"
 msgstr ""
 
-<<<<<<< HEAD
-msgid "PM Benefits Per Person (%)"
-=======
 msgid "PM Benefits Per Person"
->>>>>>> 36de4f61
 msgstr ""
 
 msgid "Select at least one indicator"
