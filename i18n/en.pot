msgid ""
msgstr ""
"Project-Id-Version: i18next-conv\n"
"MIME-Version: 1.0\n"
"Content-Type: text/plain; charset=utf-8\n"
"Content-Transfer-Encoding: 8bit\n"
"Plural-Forms: nplurals=2; plural=(n != 1)\n"
<<<<<<< HEAD
"POT-Creation-Date: 2020-07-21T10:58:45.862Z\n"
"PO-Revision-Date: 2020-07-21T10:58:45.862Z\n"
=======
"POT-Creation-Date: 2020-07-13T12:14:14.865Z\n"
"PO-Revision-Date: 2020-07-13T12:14:14.865Z\n"
>>>>>>> e06aedc9

msgid "Data Entry"
msgstr ""

msgid "Reopen data set"
msgstr ""

msgid ""
"This data set has been approved. We need to unapprove it to open the data "
"set. You will have to approve the data again on the Data Approval section. "
"Do you want to proceed?"
msgstr ""

msgid "Edit Data"
msgstr ""

msgid "Editing Complete"
msgstr ""

msgid "Validation results"
msgstr ""

msgid "OK"
msgstr ""

msgid "Validation data is not loaded, skip validation"
msgstr ""

msgid "{{n}} projects deleted"
msgstr ""

msgid "Delete project"
msgstr ""

msgid ""
"This operation will delete the organisation units, data sets and dashboards "
"associated with the selected projects ({{n}}). This operation cannot be "
"undone. Are you sure you want to proceed?"
msgstr ""

msgid "Deleting..."
msgstr ""

msgid "Proceed"
msgstr ""

msgid "Cancel"
msgstr ""

msgid "<No value>"
msgstr ""

msgid "Help"
msgstr ""

msgid "This user has no Data output and analytic organisation units assigned"
msgstr ""

msgid "Back"
msgstr ""

msgid "Internals"
msgstr ""

msgid "Indicator Type"
msgstr ""

msgid "Externals"
msgstr ""

msgid "Only selected"
msgstr ""

msgid "Name"
msgstr ""

msgid "Code"
msgstr ""

msgid "People / Benefit"
msgstr ""

msgid "Series"
msgstr ""

msgid "Counting Method"
msgstr ""

msgid "Search by name / code"
msgstr ""

msgid "Guidance"
msgstr ""

msgid "selected"
msgstr ""

msgid "No"
msgstr ""

msgid "Yes"
msgstr ""

msgid "Disaggregation"
msgstr ""

msgid "COVID-19"
msgstr ""

msgid "Add COVID-19 disaggregation"
msgstr ""

msgid "Remove COVID-19 disaggregation"
msgstr ""

msgid "Field should be a 5-digit number"
msgstr ""

msgid "Field must be composed by two letter characters"
msgstr ""

msgid "Field cannot be blank"
msgstr ""

msgid "Field length is invalid"
msgstr ""

msgid "Save"
msgstr ""

msgid "Description"
msgstr ""

msgid "Award Number"
msgstr ""

msgid "Subsequent Lettering"
msgstr ""

msgid "Speed Key"
msgstr ""

msgid "Period dates"
msgstr ""

msgid "Funders"
msgstr ""

msgid "Selected country"
msgstr ""

msgid "Locations"
msgstr ""

msgid "Sharing"
msgstr ""

msgid "Users"
msgstr ""

msgid "User groups"
msgstr ""

msgid "Sectors"
msgstr ""

msgid "Hidden in data entry as it is selected in multiple sectors!"
msgstr ""

msgid "MER"
msgstr ""

msgid "Project created"
msgstr ""

msgid "Project updated"
msgstr ""

msgid ""
"Note: only users with permissions in the selected country ({{country}}) can "
"be added to this project"
msgstr ""

msgid "Cancel Project creation?"
msgstr ""

msgid ""
"You are about to exit the Project creation wizard. All your changes will be "
"lost. Are you sure you want to proceed?"
msgstr ""

msgid "Data Approval"
msgstr ""

msgid "National Staff"
msgstr ""

msgid "IFS"
msgstr ""

msgid "IFS Dependents"
msgstr ""

msgid "Regional"
msgstr ""

msgid "Regional Dependents"
msgstr ""

msgid "Interns"
msgstr ""

msgid "Monthly Executive Report"
msgstr ""

msgid "Country Director"
msgstr ""

msgid "Prepared by"
msgstr ""

msgid "Executive Summary"
msgstr ""

msgid "Ministry Summary"
msgstr ""

msgid "Staff Summary"
msgstr ""

msgid "Projected Activities for the Next Month"
msgstr ""

msgid "Narrative"
msgstr ""

msgid "Project"
msgstr ""

msgid "Indicators"
msgstr ""

msgid "Target"
msgstr ""

msgid "Actual"
msgstr ""

msgid "Achieved to date (%)"
msgstr ""

msgid "Comment"
msgstr ""

msgid "Activities"
msgstr ""

msgid "Full-time"
msgstr ""

msgid "Part-time"
msgstr ""

msgid "Total"
msgstr ""

msgid "Id"
msgstr ""

msgid "Data Elements Selection"
msgstr ""

msgid "Data Elements MER"
msgstr ""

msgid "Start Date"
msgstr ""

msgid "End Date"
msgstr ""

msgid "Project Locations"
msgstr ""

msgid "Organisation Unit"
msgstr ""

msgid "Country"
msgstr ""

msgid "Data Sets"
msgstr ""

msgid "Dashboard"
msgstr ""

msgid "Initial Data"
msgstr ""

msgid "Award Number should be a number of 5 digits"
msgstr ""

msgid "Subsequent Lettering must be a string of two letters only"
msgstr ""

msgid "One Organisation Unit should be selected"
msgstr ""

msgid "There is a project with the same code '{{code}}' -> {{orgUnit}}"
msgstr ""

msgid "Target vs Actual - Benefits"
msgstr ""

msgid "Target vs Actual - People"
msgstr ""

msgid "Target vs Actual - Unique People"
msgstr ""

msgid "Achieved (%) - Benefits"
msgstr ""

msgid "Achieved (%) - People"
msgstr ""

msgid "Achieved monthly (%)"
msgstr ""

msgid "Achieved (%)"
msgstr ""

msgid "Achieved by gender (%)"
msgstr ""

msgid "Benefits Per Person"
msgstr ""

msgid ""
"There are data values associated, the delete operation cannot be completed. "
"Contact the administrators."
msgstr ""

msgid "Cannot delete projects"
msgstr ""

msgid "ACTIVITY MONITORING"
msgstr ""

msgid "BENEFIT"
msgstr ""

msgid "% Achievement to Date"
msgstr ""

msgid "Target Benefit"
msgstr ""

msgid "Actual Benefit"
msgstr ""

msgid "Indicator Code"
msgstr ""

msgid "Activity Indicator"
msgstr ""

msgid "Data Type"
msgstr ""

msgid "Cumulative"
msgstr ""

msgid "Method of Data Collection"
msgstr ""

msgid "Person Responsible"
msgstr ""

msgid "Benefit"
msgstr ""

msgid "PEOPLE"
msgstr ""

msgid "Total People Targeted"
msgstr ""

msgid "New"
msgstr ""

msgid "Returning"
msgstr ""

msgid "Total Actual People"
msgstr ""

msgid "Male New"
msgstr ""

msgid "Female New"
msgstr ""

msgid "Male Returning"
msgstr ""

msgid "Female Returning"
msgstr ""

msgid "People"
msgstr ""

msgid "Project '{{projectName}}' was {{action}} by {{user}} ({{username}})"
msgstr ""

msgid "created"
msgstr ""

msgid "updated"
msgstr ""

msgid "The following sectors have no indicators selected"
msgstr ""

msgid "Select at least one indicator"
msgstr ""

msgid "[only for admin users]"
msgstr ""

msgid "Global data elements with selected subs cannot be unselected"
msgstr ""

msgid "None"
msgstr ""

msgid "Unknown"
msgstr ""

msgid ""
"Actual value ({{actualValue}}) should not be greater than 20% of the target "
"value ({{targetValue}})"
msgstr ""

msgid "there is no data for previous periods"
msgstr ""

msgid ""
"Returning value ({{recurringValue}}) cannot be greater than the sum of new "
"values for past periods ({{newValuesSumFormula}})"
msgstr ""

msgid "Dashboard for Project"
msgstr ""

msgid ""
"Data updates in the dashboards every 15 minutes.  If you do not see your "
"data immediately after data entry, please give the system additional time "
"to update.\n"
"\n"
"        If you notice data errors while viewing the dashboards, please "
"return to the home screen and edit the data under the data entry sections "
"for your project."
msgstr ""

msgid "Dashboard project to analyse your data..."
msgstr ""

msgid "Cannot load project relations"
msgstr ""

msgid "Period"
msgstr ""

msgid "Actual/Target"
msgstr ""

msgid "Approve"
msgstr ""

msgid "Unapprove"
msgstr ""

msgid "Send Message"
msgstr ""

msgid "Cannot load category option combo"
msgstr ""

msgid ""
"Please choose the month and type of data (target or actual) you wish to "
"approve.\n"
"\n"
"    Once you approve the data, scroll down to the bottom of the screen and "
"click the blue \"Approve\" button."
msgstr ""

msgid "Message sent"
msgstr ""

msgid "Send message to users that have introduced data for this month"
msgstr ""

msgid "Sending..."
msgstr ""

msgid "Send"
msgstr ""

msgid "Loading..."
msgstr ""

msgid "There is no data for this month"
msgstr ""

msgid "List of users"
msgstr ""

msgid "Message"
msgstr ""

msgid "Set Target Values for Project"
msgstr ""

msgid "Set Actual Values for Project"
msgstr ""

msgid ""
"If you have questions regarding target data entry, please refer to "
"resources located at this link"
msgstr ""

msgid ""
"If you have questions regarding “actual” data entry, please refer to "
"resources located at this link"
msgstr ""

msgid ""
"Once cells turn into green, all information is saved and you can leave the "
"Data Entry Section"
msgstr ""

msgid "Cannot load project"
msgstr ""

msgid "General info"
msgstr ""

msgid "Country & Project Locations"
msgstr ""

msgid "Selection of Indicators"
msgstr ""

msgid "Selection of MER Indicators"
msgstr ""

<<<<<<< HEAD
msgid "Username Access"
msgstr ""

msgid "Define sharing settings for metadata of the project."
=======
msgid "Define Sharing settings for project data."
>>>>>>> e06aedc9
msgstr ""

msgid "Summary and Save"
msgstr ""

msgid ""
"The setup of your project is complete. Please review the information below "
"and click the “Save” button once complete."
msgstr ""

msgid "Edit project"
msgstr ""

msgid "New project"
msgstr ""

msgid ""
"- Starred (*) items are required to be filled out\n"
"        - Award Number- refers to the first 5 digits of the project’s award "
"code.  For example, 11111 would be the award number for code 11111AAHQ.\n"
"        - Subsequent Lettering- refers to the two letters after the award "
"number in the award code.  For example, AA would be the subsequent "
"lettering for code 11111AAHQ.\n"
"        - Speed key- in some instances, there are large projects that are "
"split into multiple sectors for reporting.  Use the speed key to designate "
"the different sectors within the project.  For example, if 11111AAHQ has "
"three separate reporting sectors (11111AAHQ01, 11111AAHQ02, 11111AAHQ03), "
"use the last two digits (01, 02, 03) in the speed key section.\n"
"        - Funders- to add funders, ensure you click the funder first and "
"the orange arrow button second."
msgstr ""

msgid ""
"- Locations- to add locations, ensure you click the location first and the "
"orange arrow button second."
msgstr ""

msgid "- Remember to add multiple sectors if your project has multiple sectors."
msgstr ""

msgid ""
"- MER indicators must be selected in coordination with your Country "
"Director and Regional Team."
msgstr ""

msgid "Override default disaggregation for project indicators"
msgstr ""

msgid ""
"If you need to correct an item in your project, please click the grey "
"“Previous” button located on the bottom right side of the screen."
msgstr ""

msgid "Last Updated"
msgstr ""

msgid "Created"
msgstr ""

msgid "Opening Date"
msgstr ""

msgid "Closed Date"
msgstr ""

msgid "Created By"
msgstr ""

msgid "Last Updated By"
msgstr ""

msgid "API Link"
msgstr ""

msgid "Details"
msgstr ""

msgid "Add Actual Values"
msgstr ""

msgid "Go to Dashboard"
msgstr ""

msgid "Add Target Values"
msgstr ""

msgid "Download Data"
msgstr ""

msgid "Edit"
msgstr ""

msgid "Delete"
msgstr ""

msgid "Search by name or code"
msgstr ""

msgid "MER Reports"
msgstr ""

msgid "Create Project"
msgstr ""

msgid "Countries"
msgstr ""

msgid "Active"
msgstr ""

msgid ""
"Please choose the month of data you wish to extract for the MER report.\n"
"        Please make sure you choose your country for reporting.\n"
"\n"
"        Note- when you click the date and location, the data will "
"automatically populate.  Please add comments to the data as necessary, and "
"complete the blank sections of the MER each month.\n"
"        Download- when you click the “Download” button, the MER will be "
"downloaded to Excel.\n"
"\n"
"        Save- when you click the \"Save\" button, the MER will "
"automatically be stored in Platform. You can access previous MERs by "
"clicking your country and month of reporting."
msgstr ""

msgid "Monthly Executive Reports"
msgstr ""

msgid "Report saved"
msgstr ""

msgid "Error saving report"
msgstr ""

msgid "Any changes will be lost. Are you sure you want to proceed?"
msgstr ""

msgid "Date"
msgstr ""

msgid "No open projects in the selected date and organisation unit"
msgstr ""

msgid "Projected Activities for the next month"
msgstr ""

msgid "Download"
msgstr ""

msgid "Target to date"
msgstr ""

msgid "Actual to date"
msgstr ""

msgid "{{field}} cannot be blank"
msgstr ""

msgid "Select at least one item for {{field}}"
msgstr ""

msgid "{{field}} must be greater than or equal to {{value}}"
msgstr ""

msgid "{{field}} must be less than or equal to {{value}}"
msgstr ""

msgid "{{field}} does not match pattern {{pattern}}"
msgstr ""<|MERGE_RESOLUTION|>--- conflicted
+++ resolved
@@ -5,13 +5,8 @@
 "Content-Type: text/plain; charset=utf-8\n"
 "Content-Transfer-Encoding: 8bit\n"
 "Plural-Forms: nplurals=2; plural=(n != 1)\n"
-<<<<<<< HEAD
 "POT-Creation-Date: 2020-07-21T10:58:45.862Z\n"
 "PO-Revision-Date: 2020-07-21T10:58:45.862Z\n"
-=======
-"POT-Creation-Date: 2020-07-13T12:14:14.865Z\n"
-"PO-Revision-Date: 2020-07-13T12:14:14.865Z\n"
->>>>>>> e06aedc9
 
 msgid "Data Entry"
 msgstr ""
@@ -569,14 +564,7 @@
 msgid "Selection of MER Indicators"
 msgstr ""
 
-<<<<<<< HEAD
-msgid "Username Access"
-msgstr ""
-
-msgid "Define sharing settings for metadata of the project."
-=======
 msgid "Define Sharing settings for project data."
->>>>>>> e06aedc9
 msgstr ""
 
 msgid "Summary and Save"
