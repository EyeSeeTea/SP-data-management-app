import _ from "lodash";

describe("Project Configuration - List page", () => {
    beforeEach(() => {
        cy.login("admin");
        cy.loadPage();
        cy.contains("Project Configuration").click();
    });

    it("shows list of user projects", () => {
        cy.get(".data-table__rows > :nth-child(1) > :nth-child(4) span").should("not.be.empty");
    });

    it("opens details window when mouse clicked", () => {
        cy.get(".data-table__rows > :nth-child(1) > :nth-child(4) span").click();
        cy.contains("API link");
        cy.contains("Id");
    });

    it("opens context window when right button mouse is clicked", () => {
        cy.get(".data-table__rows > :nth-child(1) > :nth-child(4) span")
            .first()
            .trigger("contextmenu");

        cy.contains("Details");
        cy.contains("Go to Data Entry");
        cy.contains("Go to Dashboard");
        cy.contains("Add Target Values");
        cy.contains("Download Data");
        cy.contains("Generate / Configure MER");
        cy.contains("Edit");
        cy.contains("Delete");
    });

    it("shows list of user dataset sorted alphabetically", () => {
        cy.get("[data-test='displayName-sorting-asc']");
        cy.get(".data-table__rows > * > :nth-child(2) span").then(spans$ => {
            const names = spans$.get().map(x => x.innerText);
            const sortedNames = _(names)
                .orderBy(name => name.toLowerCase())
                .value();
            assert.isTrue(_.isEqual(names, sortedNames));
        });
    });

    it("shows list of user dataset sorted alphabetically by name desc", () => {
<<<<<<< HEAD
        cy.contains("Name").click();
=======
        runAndWaitForRequest("/api/*", () => cy.contains("Name").click());

>>>>>>> afff89a3
        cy.get("[data-test='displayName-sorting-desc']");

        cy.get(".data-table__rows > * > :nth-child(2) span").then(spans$ => {
            const names = spans$.get().map(x => x.innerText);
            const sortedNames = _(names)
                .orderBy(name => name.toLowerCase())
                .reverse()
                .value();
            assert.isTrue(_.isEqual(names, sortedNames));
        });
    });

    it("can filter datasets by name", () => {
        cy.get("[data-test='search'] input")
            .clear()
            .type("cypress test");

<<<<<<< HEAD
        cy.contains("No results found");
    });
=======
            cy.contains("No results found");
        });
>>>>>>> afff89a3

        it("will navegate to dashboard from the actions menu", () => {
            cy.get(".data-table__rows > :nth-child(1) button").click();
            cy.get("span[role=menuitem]")
                .contains("Go to Dashboard")
                .click();

            cy.get("h5").contains("Dashboard");
            cy.url().should("include", "/dashboard");
        });

        it("will navegate to data-entry from the actions menu", () => {
            cy.get(".data-table__rows > :nth-child(1) button").click();
            cy.get("span[role=menuitem]")
                .contains("Go to Data Entry")
                .click();

            cy.get("h5").contains("Data Entry");
            cy.url().should("include", "/data-entry/");
        });
    });
<<<<<<< HEAD
=======

    function runAndWaitForRequest(urlPattern, action) {
        cy.server()
            .route("GET", urlPattern)
            .as(urlPattern);

        action();

        cy.wait("@" + urlPattern);
    }
>>>>>>> afff89a3
});<|MERGE_RESOLUTION|>--- conflicted
+++ resolved
@@ -44,12 +44,7 @@
     });
 
     it("shows list of user dataset sorted alphabetically by name desc", () => {
-<<<<<<< HEAD
         cy.contains("Name").click();
-=======
-        runAndWaitForRequest("/api/*", () => cy.contains("Name").click());
-
->>>>>>> afff89a3
         cy.get("[data-test='displayName-sorting-desc']");
 
         cy.get(".data-table__rows > * > :nth-child(2) span").then(spans$ => {
@@ -67,13 +62,8 @@
             .clear()
             .type("cypress test");
 
-<<<<<<< HEAD
         cy.contains("No results found");
     });
-=======
-            cy.contains("No results found");
-        });
->>>>>>> afff89a3
 
         it("will navegate to dashboard from the actions menu", () => {
             cy.get(".data-table__rows > :nth-child(1) button").click();
@@ -95,17 +85,4 @@
             cy.url().should("include", "/data-entry/");
         });
     });
-<<<<<<< HEAD
-=======
-
-    function runAndWaitForRequest(urlPattern, action) {
-        cy.server()
-            .route("GET", urlPattern)
-            .as(urlPattern);
-
-        action();
-
-        cy.wait("@" + urlPattern);
-    }
->>>>>>> afff89a3
 });