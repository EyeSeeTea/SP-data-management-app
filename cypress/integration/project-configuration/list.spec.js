import _ from "lodash";

describe("Project Configuration - List page", () => {
    beforeEach(() => {
        cy.login("admin");
        cy.loadPage();
        cy.contains("Project Configuration").click();
    });

    it("shows list of user projects", () => {
        cy.get(".data-table__rows > :nth-child(1) > :nth-child(2) span").should("not.be.empty");
    });

    it("opens details window when mouse clicked", () => {
        cy.get(".data-table__rows > :nth-child(1) > :nth-child(2) span").click();
        cy.contains("API link");
        cy.contains("Id");
    });

    it("opens context window when right button mouse is clicked", () => {
<<<<<<< HEAD
        cy.get(".data-table__rows > :nth-child(1) > :nth-child(2) span")
=======
        cy.get(".data-table__rows > :nth-child(1) > :nth-child(4) span")
>>>>>>> 524fb737
            .first()
            .trigger("contextmenu");

        cy.contains("Details");
        cy.contains("Go to Data Entry");
        cy.contains("Go to Dashboard");
        cy.contains("Add Target Values");
        cy.contains("Download Data");
        cy.contains("Generate / Configure MER");
        cy.contains("Edit");
        cy.contains("Delete");
    });

    it("shows list of user dataset sorted alphabetically", () => {
        cy.get("[data-test='displayName-sorting-asc']");
        cy.get(".data-table__rows > * > :nth-child(2) span").then(spans$ => {
            const names = spans$.get().map(x => x.innerText);
            const sortedNames = _(names)
                .orderBy(name => name.toLowerCase())
                .value();
            assert.isTrue(_.isEqual(names, sortedNames));
        });
<<<<<<< HEAD

        it("shows list of user dataset sorted alphabetically by name desc", () => {
            cy.contains("Name").click();
            cy.get("[data-test='displayName-sorting-desc']");

            cy.get(".data-table__rows > * > :nth-child(2) span").then(spans$ => {
                const names = spans$.get().map(x => x.innerText);
                const sortedNames = _(names)
                    .orderBy(name => name.toLowerCase())
                    .reverse()
                    .value();
                console.log({ names, sortedNames });
                assert.isTrue(_.isEqual(names, sortedNames));
            });
        });

=======
    });

    it("shows list of user dataset sorted alphabetically by name desc", () => {
        runAndWaitForRequest("/api/dataSets*", () => cy.contains("Name").click());

        cy.get("[data-test='displayName-sorting-desc']");
        cy.get(".data-table__rows > * > :nth-child(2) span").then(spans$ => {
            const names = spans$.get().map(x => x.innerText);
            const sortedNames = _(names)
                .orderBy(name => name.toLowerCase())
                .value();
            assert.isTrue(_.isEqual(names, sortedNames));
        });

        it("shows list of user dataset sorted alphabetically by name desc", () => {
            cy.contains("Name").click();
            cy.get("[data-test='displayName-sorting-desc']");

            cy.get(".data-table__rows > * > :nth-child(2) span").then(spans$ => {
                const names = spans$.get().map(x => x.innerText);
                const sortedNames = _(names)
                    .orderBy(name => name.toLowerCase())
                    .reverse()
                    .value();
                assert.isTrue(_.isEqual(names, sortedNames));
            });
        });

>>>>>>> 524fb737
        it("can filter datasets by name", () => {
            cy.get("[data-test='search'] input")
                .clear()
                .type("cypress test");

            cy.contains("No results found");
        });
<<<<<<< HEAD
=======
    });
>>>>>>> 524fb737

        it("will navegate to dashboard from the actions menu", () => {
            cy.get(".data-table__rows > :nth-child(1) button").click();
            cy.get("span[role=menuitem]")
                .contains("Go to Dashboard")
                .click();

            cy.get("h5").contains("Dashboard");
            cy.url().should("include", "/dashboard");
        });

        it("will navegate to data-entry from the actions menu", () => {
            cy.get(".data-table__rows > :nth-child(1) button").click();
            cy.get("span[role=menuitem]")
                .contains("Go to Data Entry")
                .click();

            cy.get("h5").contains("Data Entry");
            cy.url().should("include", "/data-entry/");
        });
    });
});<|MERGE_RESOLUTION|>--- conflicted
+++ resolved
@@ -18,11 +18,7 @@
     });
 
     it("opens context window when right button mouse is clicked", () => {
-<<<<<<< HEAD
         cy.get(".data-table__rows > :nth-child(1) > :nth-child(2) span")
-=======
-        cy.get(".data-table__rows > :nth-child(1) > :nth-child(4) span")
->>>>>>> 524fb737
             .first()
             .trigger("contextmenu");
 
@@ -45,7 +41,6 @@
                 .value();
             assert.isTrue(_.isEqual(names, sortedNames));
         });
-<<<<<<< HEAD
 
         it("shows list of user dataset sorted alphabetically by name desc", () => {
             cy.contains("Name").click();
@@ -61,67 +56,33 @@
                 assert.isTrue(_.isEqual(names, sortedNames));
             });
         });
-
-=======
     });
 
-    it("shows list of user dataset sorted alphabetically by name desc", () => {
-        runAndWaitForRequest("/api/dataSets*", () => cy.contains("Name").click());
+    it("can filter datasets by name", () => {
+        cy.get("[data-test='search'] input")
+            .clear()
+            .type("cypress test");
 
-        cy.get("[data-test='displayName-sorting-desc']");
-        cy.get(".data-table__rows > * > :nth-child(2) span").then(spans$ => {
-            const names = spans$.get().map(x => x.innerText);
-            const sortedNames = _(names)
-                .orderBy(name => name.toLowerCase())
-                .value();
-            assert.isTrue(_.isEqual(names, sortedNames));
-        });
+        cy.contains("No results found");
+    });
 
-        it("shows list of user dataset sorted alphabetically by name desc", () => {
-            cy.contains("Name").click();
-            cy.get("[data-test='displayName-sorting-desc']");
+    it("will navegate to dashboard from the actions menu", () => {
+        cy.get(".data-table__rows > :nth-child(1) button").click();
+        cy.get("span[role=menuitem]")
+            .contains("Go to Dashboard")
+            .click();
 
-            cy.get(".data-table__rows > * > :nth-child(2) span").then(spans$ => {
-                const names = spans$.get().map(x => x.innerText);
-                const sortedNames = _(names)
-                    .orderBy(name => name.toLowerCase())
-                    .reverse()
-                    .value();
-                assert.isTrue(_.isEqual(names, sortedNames));
-            });
-        });
+        cy.get("h5").contains("Dashboard");
+        cy.url().should("include", "/dashboard");
+    });
 
->>>>>>> 524fb737
-        it("can filter datasets by name", () => {
-            cy.get("[data-test='search'] input")
-                .clear()
-                .type("cypress test");
+    it("will navegate to data-entry from the actions menu", () => {
+        cy.get(".data-table__rows > :nth-child(1) button").click();
+        cy.get("span[role=menuitem]")
+            .contains("Go to Data Entry")
+            .click();
 
-            cy.contains("No results found");
-        });
-<<<<<<< HEAD
-=======
-    });
->>>>>>> 524fb737
-
-        it("will navegate to dashboard from the actions menu", () => {
-            cy.get(".data-table__rows > :nth-child(1) button").click();
-            cy.get("span[role=menuitem]")
-                .contains("Go to Dashboard")
-                .click();
-
-            cy.get("h5").contains("Dashboard");
-            cy.url().should("include", "/dashboard");
-        });
-
-        it("will navegate to data-entry from the actions menu", () => {
-            cy.get(".data-table__rows > :nth-child(1) button").click();
-            cy.get("span[role=menuitem]")
-                .contains("Go to Data Entry")
-                .click();
-
-            cy.get("h5").contains("Data Entry");
-            cy.url().should("include", "/data-entry/");
-        });
+        cy.get("h5").contains("Data Entry");
+        cy.url().should("include", "/data-entry/");
     });
 });