import moment from "moment";

describe("Projects - Create", () => {
    before(() => {
        cy.login("admin");
        cy.loadPage();
        cy.contains("Project Configuration").click();
        cy.get("[data-test=list-action-bar]").click();
    });
    it("gets data from the user and creates a project", () => {
        cy.contains("New project");

        // General Info step
        waitForStep("General info");

        cy.contains("Next").click();
        cy.contains("Name cannot be blank");
        cy.contains("Start Date cannot be blank");
        cy.contains("End Date cannot be blank");
        cy.contains("Award Number should be a number of 5 digits");
        cy.contains("Subsequent Lettering must be a string of two letters only");

        cy.get("[data-field='name']").type("Cypress Project");
        cy.get("[data-field='awardNumber']").type(Math.floor(10000 + Math.random() * 90000));
        cy.get("[data-field='subsequentLettering']").type("SL");

        cy.contains("Start Date").click({ force: true });
        clickDay(11);

        cy.contains("End Date").click({ force: true });
        clickDay(13);

        // Funders

        cy.contains("Funders");
        selectInMultiSelector("funders", "ACWME");

        cy.contains("Next").click();

        // Organisation Unit Step

        waitForStep("Organisation Unit");
        cy.contains("Next").click();
        cy.contains("One Organisation Unit should be selected");

        selectOrgUnit("Sierra Leona");
        cy.contains("Next").click();

        // Sectors and Location

        waitForStep("Sectors & Project Locations");

        cy.contains("Next").click();
        cy.contains("Select at least one item for Sectors");

        selectInMultiSelector("sectors", "Agriculture");
        selectInMultiSelector("sectors", "Livelihoods");

        cy.contains("Next").click();
        cy.contains("Select at least one item for Project Locations");

        selectInMultiSelector("locations", "Bahamas");

        cy.contains("Next").click();

<<<<<<< HEAD
        // Organisation Unit Step

        waitForStep("Organisation Unit");
        cy.contains("Next").click();
        cy.contains("One Organisation Unit should be selected");

        selectOrgUnit("Sierra Leona");

        cy.contains("Next").click();

        // Selection of Indicators
=======
        // Indicators selection
>>>>>>> c5bf72b0

        waitForStep("Selection of Indicators");
        cy.contains("# of agriculture groups receiving support for improved")
            .parent("td")
            .prev("td")
            .click();

        cy.contains("Livelihoods").click();
        cy.contains("# of HH-level storage equipment provided")
            .parent("td")
            .prev("td")
            .click();

        cy.contains("Next").click();

        // Save step

        waitForStep("Summary and Save");
        cy.get("[data-test-current=true]").contains("Save");

        cy.contains("Name");
        cy.contains("Cypress Project");

        cy.contains("Period dates");
        const now = moment();
        const expectedDataStart = now.set("date", 11).format("LL");
        const expectedDataEnd = now.set("date", 13).format("LL");
        cy.contains(`${expectedDataStart} -> ${expectedDataEnd}`);

        cy.contains("Description");

        cy.contains("Selected country");
        cy.contains("Sierra Leona");

        cy.contains("Sectors");
        cy.contains("# of agriculture groups receiving support for improved");
        cy.contains("# of HH-level storage equipment provided");

        cy.get("[data-wizard-contents] button")
            .contains("Save")
            .click();
    });
});

function selectOrgUnit(label) {
    cy.contains(label)
        .find("input")
        .click();
    cy.contains(label)
        .should("have.css", "color")
        .and("not.equal", "rgba(0, 0, 0, 0.87)");
}

function clickDay(dayOfMonth) {
    cy.xpath(`//p[contains(text(), '${dayOfMonth}')]`).then(spans => {
        const span = spans[spans.length - 1];
        if (span && span.parentElement) {
            span.parentElement.click();
        }
    });

    cy.wait(100); // eslint-disable-line cypress/no-unnecessary-waiting
}

function selectInMultiSelector(selectorName, label) {
    const prefix = `[data-test-selector='${selectorName}'] > div > div:last`;
    cy.get(prefix + " > div select:first").select(label);
    cy.contains("Selected")
        .next("button")
        .click();
}

function waitForStep(stepName) {
    cy.contains(stepName).should("have.class", "current-step");
}<|MERGE_RESOLUTION|>--- conflicted
+++ resolved
@@ -63,21 +63,7 @@
 
         cy.contains("Next").click();
 
-<<<<<<< HEAD
-        // Organisation Unit Step
-
-        waitForStep("Organisation Unit");
-        cy.contains("Next").click();
-        cy.contains("One Organisation Unit should be selected");
-
-        selectOrgUnit("Sierra Leona");
-
-        cy.contains("Next").click();
-
         // Selection of Indicators
-=======
-        // Indicators selection
->>>>>>> c5bf72b0
 
         waitForStep("Selection of Indicators");
         cy.contains("# of agriculture groups receiving support for improved")
