--- conflicted
+++ resolved
@@ -1,4 +1,4 @@
-// import moment from "moment";
+import moment from "moment";
 
 describe("Projects - Create", () => {
     before(() => {
@@ -53,23 +53,13 @@
         cy.contains("Next").click();
         cy.contains("One Organisation Unit should be selected");
 
-        selectOrgUnit("Africa");
+        expandOrgUnit("Africa");
+        selectOrgUnit("Sierra Leone");
 
         cy.contains("Next").click();
 
         // Indicators selection
 
-<<<<<<< HEAD
-        // waitForStep("Data Elements");
-        // cy.contains("# of agriculture groups receiving support for improved livelihoods")
-        //     .prev("td")
-        //     .click();
-
-        // cy.contains("Livelihoods").click();
-        // cy.contains("# of HH-level storage equipment provided")
-        //     .prev("td")
-        //     .click();
-=======
         waitForStep("Indicators Selection");
         cy.contains("# of agriculture groups receiving support for improved")
             .parent("td")
@@ -81,36 +71,31 @@
             .parent("td")
             .prev("td")
             .click();
->>>>>>> cbc9e31a
 
-        // cy.contains("Next").click();
+        cy.contains("Next").click();
 
         // Save step
 
-        // waitForStep("Summary and Save");
-        // cy.get("[data-test-current=true]").contains("Save");
+        waitForStep("Summary and Save");
+        cy.get("[data-test-current=true]").contains("Save");
 
-        // cy.contains("Name");
-        // cy.contains("Cypress Project");
+        cy.contains("Name");
+        cy.contains("Cypress Project");
 
-        // cy.contains("Period dates");
-        // const now = moment();
-        // const expectedDataStart = now.set("date", 11).format("LL");
-        // const expectedDataEnd = now.set("date", 13).format("LL");
-        // cy.contains(`${expectedDataStart} -> ${expectedDataEnd}`);
+        cy.contains("Period dates");
+        const now = moment();
+        const expectedDataStart = now.set("date", 11).format("LL");
+        const expectedDataEnd = now.set("date", 13).format("LL");
+        cy.contains(`${expectedDataStart} -> ${expectedDataEnd}`);
 
-        // cy.contains("Description");
+        cy.contains("Description");
 
-<<<<<<< HEAD
-        // cy.contains("Organisation Units");
-=======
         cy.contains("Selected country");
         cy.contains("Sierra Leone");
 
         cy.contains("Sectors");
         cy.contains("# of agriculture groups receiving support for improved");
         cy.contains("# of HH-level storage equipment provided");
->>>>>>> cbc9e31a
 
         /*
         cy.get("[data-wizard-contents] button")
@@ -139,6 +124,17 @@
 
     cy.wait(100); // eslint-disable-line cypress/no-unnecessary-waiting
 }
+function expandOrgUnit(label) {
+    cy.server()
+        .route("GET", "/api/organisationUnits/*")
+        .as("getChildrenOrgUnits");
+    cy.get("[data-wizard-contents]")
+        .contains(label)
+        .parents(".label")
+        .prev()
+        .click();
+    cy.wait("@getChildrenOrgUnits");
+}
 
 function selectInMultiSelector(selectorName, label) {
     const prefix = `[data-test-selector='${selectorName}'] > div > div:last`;
