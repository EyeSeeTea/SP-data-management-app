--- conflicted
+++ resolved
@@ -51,12 +51,8 @@
         cy.contains("Next").click();
         cy.contains("Select at least one item for Organisation Units");
 
-<<<<<<< HEAD
-        selectOrgUnit("IHQ");
-=======
         expandOrgUnit("Africa");
         selectOrgUnit("Sierra Leone");
->>>>>>> 62c3cd94
 
         cy.contains("Next").click();
 
