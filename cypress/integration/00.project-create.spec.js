--- conflicted
+++ resolved
@@ -110,18 +110,12 @@
         // Sharing
 
         cy.waitForStep("Username Access");
-<<<<<<< HEAD
-        cy.contains("System Admin");
-        cy.contains("Data Management Admin");
-        cy.contains("Country Admin Bahamas");
-=======
         cy.get("[data-cy='sharing']").within(() => {
             cy.contains("admin admin");
             cy.contains("System Admin");
-            cy.contains("Project Monitoring Admin");
+            cy.contains("Data Management Admin");
             cy.contains("Country Admin Bahamas");
         });
->>>>>>> 2bdb7ddb
         cy.contains("Next").click();
 
         // Save step
